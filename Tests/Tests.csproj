﻿<Project Sdk="Microsoft.NET.Sdk">

  <PropertyGroup>
    <TargetFramework>net8.0</TargetFramework>
    <ImplicitUsings>enable</ImplicitUsings>
    <Nullable>enable</Nullable>
    <IsPackable>false</IsPackable>
    <IsTestProject>true</IsTestProject>
  </PropertyGroup>

  <ItemGroup>
    <PackageReference Include="coverlet.collector" Version="6.0.0" />
    <PackageReference Include="coverlet.msbuild" Version="6.0.4">
      <IncludeAssets>runtime; build; native; contentfiles; analyzers; buildtransitive</IncludeAssets>
      <PrivateAssets>all</PrivateAssets>
    </PackageReference>
    <PackageReference Include="FluentAssertions" Version="8.7.1" />
    <PackageReference Include="JetBrains.Annotations" Version="2025.2.2" />
    <PackageReference Include="Microsoft.AspNetCore.Identity.EntityFrameworkCore" Version="8.0.11" />
    <PackageReference Include="Microsoft.EntityFrameworkCore.InMemory" Version="8.0.11" />
    <PackageReference Include="Microsoft.NET.Test.Sdk" Version="17.8.0" />
    <PackageReference Include="Moq" Version="4.20.72" />
    <PackageReference Include="xunit" Version="2.9.3" />
    <PackageReference Include="xunit.runner.visualstudio" Version="3.1.5">
      <IncludeAssets>runtime; build; native; contentfiles; analyzers; buildtransitive</IncludeAssets>
      <PrivateAssets>all</PrivateAssets>
    </PackageReference>
  </ItemGroup>
  
	<ItemGroup>
		<ProjectReference Include="..\Application\Application.csproj" />
		<ProjectReference Include="..\Infrastructure\Infrastructure.csproj" />
		<ProjectReference Include="..\WebAPI\WebAPI.csproj" />
	</ItemGroup>

  <ItemGroup>
    <Using Include="Xunit" />
  </ItemGroup>

  <ItemGroup>
<<<<<<< HEAD
    <Folder Include="ActivitiesTest\ActivitiesFosteringTest\" />
=======
    <EditorConfigFiles Remove=".editorconfig" />
  </ItemGroup>

  <ItemGroup>
    <Folder Include="Assets\bcRBCk4Z\" />
>>>>>>> a8b640cf
  </ItemGroup>

</Project><|MERGE_RESOLUTION|>--- conflicted
+++ resolved
@@ -38,15 +38,11 @@
   </ItemGroup>
 
   <ItemGroup>
-<<<<<<< HEAD
-    <Folder Include="ActivitiesTest\ActivitiesFosteringTest\" />
-=======
     <EditorConfigFiles Remove=".editorconfig" />
   </ItemGroup>
 
   <ItemGroup>
     <Folder Include="Assets\bcRBCk4Z\" />
->>>>>>> a8b640cf
   </ItemGroup>
 
 </Project>