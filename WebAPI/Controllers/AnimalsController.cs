--- conflicted
+++ resolved
@@ -314,41 +314,6 @@
         return HandleResult(Result<ResAnimalDto>.Success(animalDto, 200));
     }
     
-<<<<<<< HEAD
-=======
-    /// <summary>
-    /// Creates a new fostering record for the specified animal, allowing the authenticated user
-    /// to sponsor it with a monthly contribution.
-    /// </summary>
-    /// <param name="animalId">The unique identifier (GUID) of the animal to be fostered.</param>
-    /// <param name="reqAddFosteringDto">The data transfer object containing the monthly contribution value.</param>
-    /// <returns>
-    /// An <see cref="ActionResult{T}"/> containing a <see cref="ResActiveFosteringDto"/> that represents the created fostering record.  
-    /// Returns an appropriate error response if the operation fails.
-    /// <list type="bullet">
-    /// <item><description><c>201 Created</c> – fostering created successfully.</description></item>
-    /// <item><description><c>404 Not Found</c> – the specified animal does not exist.</description></item>
-    /// <item><description><c>409 Conflict</c> – the animal is in an invalid state or already fostered by the same user.</description></item>
-    /// <item><description><c>422 Unprocessable Entity</c> – the monthly value surpasses the animal’s cost.</description></item>
-    /// </list>
-    /// </returns>
-    /// <remarks>
-    /// This endpoint is accessible only to authenticated users with the <c>User</c> role.
-    /// </remarks>
-    [Authorize(Roles = AppRoles.User)]
-    [HttpPost("{animalId}/fosterings")]
-    public async Task<ActionResult<ResActiveFosteringDto>> AddFostering(string animalId, [FromBody] ReqAddFosteringDto reqAddFosteringDto)
-    {
-        var result = await Mediator.Send(new AddFostering.Command
-        {
-            AnimalId = animalId,
-            MonthValue = reqAddFosteringDto.MonthValue
-            
-        });
-        
-        return HandleResult(result);
-    }
->>>>>>> bf272956
 
     /// <summary>
     /// Checks whether a given animal is eligible to be associated with an Ownership.
