--- conflicted
+++ resolved
@@ -8,14 +8,11 @@
 using MediatR;
 using Microsoft.AspNetCore.Authorization;
 using Microsoft.AspNetCore.Mvc;
-<<<<<<< HEAD
+using WebAPI.DTOs;
+using Boolean = System.Boolean;
+
 using WebAPI.DTOs.Animals;
 using WebAPI.DTOs.Images;
-=======
-using WebAPI.DTOs;
-using Boolean = System.Boolean;
-
->>>>>>> 4f201653
 
 namespace WebAPI.Controllers;
 
@@ -29,7 +26,6 @@
 /// </remarks>
 public class AnimalsController(IMapper mapper, IUserAccessor userAccessor) : BaseApiController
 {
-
     /// <summary>
     /// Retrieves a paginated list of animals that are available or partially fostered.
     /// </summary>
@@ -300,8 +296,6 @@
         var animalDto = mapper.Map<ResAnimalDto>(result.Value);
         return HandleResult(Result<ResAnimalDto>.Success(animalDto, 200));
     }
-<<<<<<< HEAD
-=======
 
     /// <summary>
     /// Checks whether a given animal is eligible to be associated with an Ownership.
@@ -341,5 +335,4 @@
         var isPossibleToOwnership = mapper.Map<Boolean>(result.Value);
         return HandleResult(Result<Boolean>.Success(isPossibleToOwnership, 200));
     }
->>>>>>> 4f201653
 }