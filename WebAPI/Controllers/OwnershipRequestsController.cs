﻿using Application.Core;
using Application.OwnershipRequests.Commands;
using Application.OwnershipRequests.Queries;
using AutoMapper;
using Microsoft.AspNetCore.Authorization;
using Microsoft.AspNetCore.Mvc;
using WebAPI.DTOs;
using WebAPI.DTOs.Ownership;

namespace WebAPI.Controllers;

/// <summary>
/// API controller responsible for handling ownership request operations.
/// Provides endpoints for creating, updating status, approving and rejecting ownership requests.
/// </summary>
public class OwnershipRequestsController(IMapper mapper) : BaseApiController
{
    /// <summary>
    /// Retrieves all ownership requests associated with animals 
    /// belonging to the authenticated admin's shelter.
    /// </summary>
    /// <param name="pageNumber">
    /// The current page number for pagination. Defaults to <c>1</c>.
    /// </param>
    /// <returns>
    /// A paginated <see cref="PagedList{T}"/> of <see cref="ResOwnershipRequestDto"/> objects 
    /// representing ownership requests related to the admin's shelter.
    /// </returns>
    /// <response code="200">Returns a paginated list of ownership requests.</response>
    /// <response code="401">Unauthorized — if the user is not authenticated.</response>
    /// <response code="403">Forbidden — if the user does not have permission to access this data.</response>
    /// <response code="500">Internal server error — if an unexpected error occurs.</response>
    [Authorize(Roles = "AdminCAA")]
    [HttpGet]
    public async Task<ActionResult> GetOwnershipRequests([FromQuery] int pageNumber = 1)
    {
        var result = await Mediator.Send(new GetOwnershipRequestsByShelter.Query
        {
            PageNumber = pageNumber
        });

        if (!result.IsSuccess)
        {
            return HandleResult(result);
        }

        var dtoList = mapper.Map<List<ResOwnershipRequestDto>>(result.Value);

        // Create a new paginated list with the DTOs
        var dtoPagedList = new PagedList<ResOwnershipRequestDto>(
            dtoList,
            result.Value.TotalCount,
            result.Value.CurrentPage,
            result.Value.PageSize
        );

        // Return the successful paginated result
        return HandleResult(Result<PagedList<ResOwnershipRequestDto>>.Success(dtoPagedList, 200));
    }
<<<<<<< HEAD

=======
>>>>>>> 34914336

    /// <summary>
    /// Creates a new ownership request for an animal.
    /// </summary>
    /// <param name="dto">The request DTO containing animal ID.</param>
    /// <returns>The created ownership request object.</returns>
    [Authorize(Roles = "User")]
    [HttpPost]
    public async Task<ActionResult<ResOwnershipRequestDto>> CreateOwnershipRequest([FromBody] ReqCreateOwnershipRequestDto dto)
    {
        var command = new CreateOwnershipRequest.Command
        {
            AnimalID = dto.AnimalId,
        };

        var result = await Mediator.Send(command);

        if (!result.IsSuccess)
            return HandleResult(result);

        var responseDto = mapper.Map<ResOwnershipRequestDto>(result.Value);

        return HandleResult(Result<ResOwnershipRequestDto>.Success(responseDto, 200));
    }

    /// <summary>
    /// Updates an ownership request to "Analysing" status.
    /// </summary>
    /// <param name="id">The ownership request ID.</param>
    /// <param name="dto">Optional request info to update.</param>
    /// <returns>The updated ownership request object.</returns>
    [Authorize(Roles = "AdminCAA")]
    [HttpPut("analysing/{id}")]
    public async Task<ActionResult<ResOwnershipRequestDto>> UpdateStatus(string id, [FromBody] ReqUpdateOwnershipStatusDto dto)
    {
        var command = new UpdateOwnershipRequestStatus.Command
        {
            OwnershipRequestId = id,
            RequestInfo = dto.RequestInfo
        };

        var result = await Mediator.Send(command);

        if (!result.IsSuccess)
            return HandleResult(result);

        var responseDto = mapper.Map<ResOwnershipRequestDto>(result.Value);

        return HandleResult(Result<ResOwnershipRequestDto>.Success(responseDto, 200));
    }

    /// <summary>
    /// Approves an ownership request, updates the animal state and cancels active fosterings.
    /// </summary>
    /// <param name="id">The ownership request ID.</param>
    /// <returns>The approved ownership request object.</returns>
    [Authorize(Roles = "AdminCAA")]
    [HttpPut("approve/{id}")]
    public async Task<ActionResult<ResOwnershipRequestDto>> ApproveRequest(string id)
    {
        var command = new ApproveOwnershipRequest.Command
        {
            OwnershipRequestId = id
        };

        var result = await Mediator.Send(command);

        if (!result.IsSuccess)
            return HandleResult(result);

        var responseDto = mapper.Map<ResOwnershipRequestDto>(result.Value);

        return HandleResult(Result<ResOwnershipRequestDto>.Success(responseDto, 200));
    }

    /// <summary>
    /// Rejects an ownership request with an optional reason.
    /// </summary>
    /// <param name="id">The ownership request ID.</param>
    /// <param name="dto">The rejection reason.</param>
    /// <returns>The rejected ownership request object.</returns>
    [Authorize(Roles = "AdminCAA")]
    [HttpPut("reject/{id}")]
    public async Task<ActionResult<ResOwnershipRequestDto>> RejectRequest(string id, [FromBody] ReqRejectOwnershipRequestDto dto)
    {
        var command = new RejectOwnershipRequest.Command
        {
            OwnershipRequestId = id,
            RejectionReason = dto.RejectionReason
        };

        var result = await Mediator.Send(command);

        if (!result.IsSuccess)
            return HandleResult(result);

        var responseDto = mapper.Map<ResOwnershipRequestDto>(result.Value);

        return HandleResult(Result<ResOwnershipRequestDto>.Success(responseDto, 200));
    }
}<|MERGE_RESOLUTION|>--- conflicted
+++ resolved
@@ -39,7 +39,7 @@
             PageNumber = pageNumber
         });
 
-        if (!result.IsSuccess)
+        if (!result.IsSuccess || result.Value == null)
         {
             return HandleResult(result);
         }
@@ -57,10 +57,6 @@
         // Return the successful paginated result
         return HandleResult(Result<PagedList<ResOwnershipRequestDto>>.Success(dtoPagedList, 200));
     }
-<<<<<<< HEAD
-
-=======
->>>>>>> 34914336
 
     /// <summary>
     /// Creates a new ownership request for an animal.
@@ -73,7 +69,7 @@
     {
         var command = new CreateOwnershipRequest.Command
         {
-            AnimalID = dto.AnimalId,
+            AnimalID = dto.AnimalId
         };
 
         var result = await Mediator.Send(command);
