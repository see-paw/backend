﻿using Application.Core;
using MediatR;
using Microsoft.AspNetCore.Mvc;

namespace WebAPI.Controllers;

/// <summary>
/// Base controller that provides common functionality for all API controllers.
/// </summary>
/// <remarks>
/// Implements a shared <see cref="IMediator"/> instance and a standardized method
/// for handling <see cref="Result{T}"/> objects returned from the application layer.  
/// Ensures consistent API responses across all controllers.
/// </remarks>
[Route("api/[controller]")]
[ApiController]
public class BaseApiController : ControllerBase
{
    private IMediator? _mediator;

    protected IMediator Mediator => _mediator ??= HttpContext.RequestServices.GetService<IMediator>()
                                                  ?? throw new InvalidOperationException("IMediator service is unavailable");

    /// <summary>
    /// Handles a <see cref="Result{T}"/> object and converts it into a corresponding <see cref="ActionResult"/>.
    /// </summary>
    /// <typeparam name="T">The type of the value contained in the result.</typeparam>
    /// <param name="result">The result object returned from the application layer.</param>
    /// <param name="actionName">Optional name of the action for <c>CreatedAtAction</c> responses.</param>
    /// <param name="routeValues">Optional route values for <c>CreatedAtAction</c> responses.</param>
    /// <returns>
    /// An <see cref="ActionResult"/> representing the appropriate HTTP response,
    /// including status codes and response content.
    /// </returns>
    /// <remarks>
    /// This method standardizes how API responses are returned across controllers,
    /// ensuring consistent status codes and messages for success and error results.
    /// </remarks>
    protected ActionResult HandleResult<T>(Result<T> result,
<<<<<<< HEAD
        string? actionName = null,
=======
        string? actionName = null, 
>>>>>>> 088a85b2
        object? routeValues = null)
    {
        if (result == null)
        {
            return StatusCode(500, "Unexpected null result.");
        }

        if (!result.IsSuccess)
        {
            return result.Code switch
            {
                400 => BadRequest(result.Error),
                401 => Unauthorized(result.Error),
                403 => StatusCode(403, result.Error),
                404 => NotFound(result.Error),
                409 => Conflict(result.Error),
                500 => StatusCode(500, result.Error ?? "Internal Server Error"),
                _ => StatusCode(result.Code, result.Error ?? "Unexpected error")
            };
        }

<<<<<<< HEAD

=======
       
>>>>>>> 088a85b2
        return result.Code switch
        {
            200 => Ok(result.Value),
            201 => actionName != null
                ? CreatedAtAction(actionName, routeValues, result.Value)
                : StatusCode(201, result.Value),
            204 => NoContent(),
            _ => StatusCode(result.Code, result.Value)
        };
    }

}<|MERGE_RESOLUTION|>--- conflicted
+++ resolved
@@ -37,11 +37,7 @@
     /// ensuring consistent status codes and messages for success and error results.
     /// </remarks>
     protected ActionResult HandleResult<T>(Result<T> result,
-<<<<<<< HEAD
         string? actionName = null,
-=======
-        string? actionName = null, 
->>>>>>> 088a85b2
         object? routeValues = null)
     {
         if (result == null)
@@ -63,11 +59,8 @@
             };
         }
 
-<<<<<<< HEAD
 
-=======
        
->>>>>>> 088a85b2
         return result.Code switch
         {
             200 => Ok(result.Value),
@@ -79,4 +72,4 @@
         };
     }
 
-}+}
