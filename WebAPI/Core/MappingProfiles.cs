--- conflicted
+++ resolved
@@ -28,16 +28,10 @@
     /// </remarks>
     public MappingProfiles()
     {
-<<<<<<< HEAD
-        CreateMap<ReqCreateAnimalDto, Animal>();
-           
-=======
         CreateMap<ReqCreateAnimalDto, Animal>()
             // Maps the 'Images' collection from the request DTO to the 'Images' navigation property in the Animal domain entity
             .ForMember(dest => dest.Images, opt => opt.MapFrom(src => src.Images));
 
-
->>>>>>> 088a85b2
         CreateMap<Breed, ResBreedDto>();
 
         CreateMap<Animal, ResAnimalDto>()
@@ -52,18 +46,12 @@
         CreateMap<ReqImageDto, Image>();
       
         CreateMap<Image, ResImageDto>()
-<<<<<<< HEAD
-            .ForMember(dest => dest.ImageId, opt => opt.MapFrom(src => src.Id));// Maps the 'Id' property from Image to the 'ImageId' property in ResImageDto.
-
+            .ForMember(dest => dest.Id, opt => opt.MapFrom(src => src.Id));// Maps the 'Id' property from Image to the 'ImageId' property in ResImageDto.
+        
         // OwnershipRequest mappings
         CreateMap<OwnershipRequest, ResOwnershipRequestDto>()
             .ForMember(dest => dest.AnimalName, opt => opt.MapFrom(src => src.Animal.Name))
             .ForMember(dest => dest.UserName, opt => opt.MapFrom(src => src.User.Name));
-=======
-            .ForMember(dest => dest.Id, opt => opt.MapFrom(src => src.Id));// Maps the 'Id' property from Image to the 'ImageId' property in ResImageDto.
-        
 
-
->>>>>>> 088a85b2
     }
 }