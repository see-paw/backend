--- conflicted
+++ resolved
@@ -3,7 +3,6 @@
 
 namespace WebAPI.DTOs
 {
-<<<<<<< HEAD
     /// <summary>
     /// Data Transfer Object (DTO) used to return detailed information about an animal.
     /// Includes biological data, shelter association, and related entities such as breed and images.
@@ -90,23 +89,4 @@
         /// </summary>
         public List<ResImageDTO>? Images { get; set; }
     }
-}
-=======
-    public required string Id { get; set; }        
-    public required string Name { get; set; }
-    public required Species Species { get; set; }
-    public required SizeType Size { get; set; }
-    public required SexType Sex { get; set; }
-    public required AnimalState AnimalState { get; set; }
-    public required string Colour { get; set; }
-    public required DateOnly BirthDate { get; set; }
-    public int Age { get; set; }                         
-    public string Description { get; set; } = string.Empty;
-    public required bool Sterilized { get; set; }
-    public string Features { get; set; } = string.Empty;
-    public decimal Cost { get; set; }
-    public string BreedName { get; set; } = string.Empty;
-
-    public ICollection<ResImageDto> Images { get; set; } = [];
-}
->>>>>>> c8794634
+}