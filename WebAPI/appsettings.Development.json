--- conflicted
+++ resolved
@@ -6,14 +6,6 @@
     }
   },
   "ConnectionStrings": {
-<<<<<<< HEAD
     "DefaultConnection": ""
-  },
-  "Jwt": {
-    "Issuer": "https://localhost:5001",
-    "Audience": "https://localhost:3000"
-=======
-    "DefaultConnection": "Host=database;Port=5432;Database=${POSTGRES_DB};Username=${POSTGRES_USER};Password=${POSTGRES_PASSWORD}"
->>>>>>> a8959b0f
   }
 }