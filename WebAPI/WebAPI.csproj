﻿<Project Sdk="Microsoft.NET.Sdk.Web">

  <PropertyGroup>
    <TargetFramework>net8.0</TargetFramework>
    <Nullable>enable</Nullable>
    <ImplicitUsings>enable</ImplicitUsings>
    <UserSecretsId>13366048-6d6b-4599-8cff-f19ddc131418</UserSecretsId>
    <DockerDefaultTargetOS>Linux</DockerDefaultTargetOS>
    <DockerComposeProjectPath>..\docker-compose.dcproj</DockerComposeProjectPath>
  </PropertyGroup>

  <ItemGroup>
<<<<<<< HEAD
    <PackageReference Include="Microsoft.AspNetCore.Authentication.JwtBearer" Version="8.0.11" />
=======
    <PackageReference Include="FluentValidation.AspNetCore" Version="11.3.1" />
>>>>>>> a8959b0f
    <PackageReference Include="Microsoft.EntityFrameworkCore" Version="8.0.11" />
    <PackageReference Include="Microsoft.EntityFrameworkCore.Design" Version="8.0.11">
      <PrivateAssets>all</PrivateAssets>
      <IncludeAssets>runtime; build; native; contentfiles; analyzers; buildtransitive</IncludeAssets>
    </PackageReference>
    <PackageReference Include="Microsoft.VisualStudio.Azure.Containers.Tools.Targets" Version="1.22.1" />
    <PackageReference Include="Swashbuckle.AspNetCore" Version="6.6.2" />
  </ItemGroup>

  <ItemGroup>
    <ProjectReference Include="..\Application\Application.csproj" />
    <ProjectReference Include="..\Infrastructure\Infrastructure.csproj" />
  </ItemGroup>

</Project><|MERGE_RESOLUTION|>--- conflicted
+++ resolved
@@ -10,11 +10,8 @@
   </PropertyGroup>
 
   <ItemGroup>
-<<<<<<< HEAD
     <PackageReference Include="Microsoft.AspNetCore.Authentication.JwtBearer" Version="8.0.11" />
-=======
     <PackageReference Include="FluentValidation.AspNetCore" Version="11.3.1" />
->>>>>>> a8959b0f
     <PackageReference Include="Microsoft.EntityFrameworkCore" Version="8.0.11" />
     <PackageReference Include="Microsoft.EntityFrameworkCore.Design" Version="8.0.11">
       <PrivateAssets>all</PrivateAssets>
