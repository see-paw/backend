--- conflicted
+++ resolved
@@ -3,15 +3,12 @@
 using FluentValidation;
 using Persistence;
 using System.Text.Json.Serialization;
-<<<<<<< HEAD
 using Application.Interfaces;
 using Domain;
 using Infrastructure;
 using Microsoft.AspNetCore.Authorization;
 using Microsoft.AspNetCore.Identity;
-=======
 using FluentValidation.AspNetCore;
->>>>>>> a8959b0f
 using Microsoft.EntityFrameworkCore;
 using WebAPI.Core;
 using WebAPI.Middleware;
@@ -97,19 +94,12 @@
 
 try
 {
-<<<<<<< HEAD
     var context = services.GetRequiredService<AppDbContext>();
     var userManager = services.GetRequiredService<UserManager<User>>();
     var roleManager = services.GetRequiredService<RoleManager<IdentityRole>>();
     var loggerFactory = services.GetRequiredService<ILoggerFactory>();
     await context.Database.MigrateAsync();
     await DbInitializer.SeedData(context, userManager, roleManager, loggerFactory);
-=======
-        var context = services.GetRequiredService<AppDbContext>();
-        await context.Database.MigrateAsync();
-        await DbInitializer.SeedData(context);
-    
->>>>>>> a8959b0f
 }
 catch (Exception ex)
 {
