--- conflicted
+++ resolved
@@ -1,4 +1,5 @@
-using System.ComponentModel.DataAnnotations;
+﻿using System.ComponentModel.DataAnnotations;
+
 using Domain.Enums;
 
 namespace Domain;
@@ -55,14 +56,10 @@
     [Required]
     public DateTime RequestedAt { get; init; } = DateTime.UtcNow;
 
-<<<<<<< HEAD
-    public DateTime? ApprovedAt { get; set; } 
-=======
     /// <summary>
     /// The UTC timestamp when the request was approved, if applicable.
     /// </summary>
     public DateTime? ApprovedAt { get; set; }
->>>>>>> 088a85b2
 
     /// <summary>
     /// The UTC timestamp when the ownership request record was last updated.
@@ -73,12 +70,9 @@
     /// The animal associated with this ownership request.
     /// </summary>
     public Animal Animal { get; set; } = null!;
-<<<<<<< HEAD
-=======
 
     /// <summary>
     /// The user who submitted this ownership request.
     /// </summary>
->>>>>>> 088a85b2
     public User User { get; set; } = null!;
-}+}
