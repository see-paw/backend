﻿using System.ComponentModel.DataAnnotations;
using Domain.Enums;
using System.Text.Json.Serialization;
<<<<<<< HEAD

namespace Domain;

=======


namespace Domain;

/// <summary>
/// Represents an animal within the system, including its biological attributes,
/// adoption details, shelter association, and ownership information.
/// </summary>

>>>>>>> aeddc830
public class Animal
{
    [Key]
    public string Id { get; init; } = Guid.NewGuid().ToString();

    [Required]
    [StringLength(100, MinimumLength = 2)]
    public string Name { get; set; } = string.Empty;

    [Required]
    public AnimalState AnimalState { get; set; } = AnimalState.Available;

    [StringLength(250)]
    public string? Description { get; set; }

    [Required]
    public Species Species { get; set; }

    [Required]
    public SizeType Size { get; set; }

    [Required]
    public SexType Sex { get; set; }

    [Required]
    [StringLength(50)]
    public string Colour { get; set; } = string.Empty;

    [Required]
    public DateOnly BirthDate { get; set; }

    [Required]
    public bool Sterilized { get; set; }

    [Required]
    [Range(0, 1000, ErrorMessage = "Cost must be between 0 and 1000.")]
    public decimal Cost { get; set; }

    [StringLength(300)]
    public string? Features { get; set; }

    [Required]
    public DateTime CreatedAt { get; init; } = DateTime.UtcNow;

    public DateTime? UpdatedAt { get; set; }

    // Images - At least one required, with one marked as IsPrincipal in the Image entity
    [JsonIgnore]
    [MinLength(1, ErrorMessage = "Animal must have at least one image.")]
    public ICollection<Image> Images { get; set; } = new List<Image>();

    // Foreign Key - Shelter (required)
    [Required]
    public string ShelterId { get; set; } = string.Empty;

    [JsonIgnore]
    public Shelter Shelter { get; set; } = null!;

<<<<<<< HEAD
=======
    // Foreign Key - Breed (required)
>>>>>>> aeddc830
    [Required]
    public string BreedId { get; set; } = string.Empty;

    [JsonIgnore]
    public Breed Breed { get; set; } = null!;
    public string? OwnerId { get; set; }

    [JsonIgnore]
    public User? Owner { get; set; }

    public DateTime? OwnershipStartDate { get; set; }
    public DateTime? OwnershipEndDate { get; set; }

    // Navigation Properties
    [JsonIgnore]
    public ICollection<Fostering> Fosterings { get; set; } = new List<Fostering>();

    [JsonIgnore]
    public ICollection<OwnershipRequest> OwnershipRequests { get; set; } = new List<OwnershipRequest>();

    [JsonIgnore]
    public ICollection<Activity> Activities { get; set; } = new List<Activity>();

    [JsonIgnore]
    public ICollection<Favorite> Favorites { get; set; } = new List<Favorite>();
}<|MERGE_RESOLUTION|>--- conflicted
+++ resolved
@@ -1,11 +1,6 @@
 ﻿using System.ComponentModel.DataAnnotations;
 using Domain.Enums;
 using System.Text.Json.Serialization;
-<<<<<<< HEAD
-
-namespace Domain;
-
-=======
 
 
 namespace Domain;
@@ -15,7 +10,6 @@
 /// adoption details, shelter association, and ownership information.
 /// </summary>
 
->>>>>>> aeddc830
 public class Animal
 {
     [Key]
@@ -74,10 +68,7 @@
     [JsonIgnore]
     public Shelter Shelter { get; set; } = null!;
 
-<<<<<<< HEAD
-=======
     // Foreign Key - Breed (required)
->>>>>>> aeddc830
     [Required]
     public string BreedId { get; set; } = string.Empty;
 
