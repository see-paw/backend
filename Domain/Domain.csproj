﻿<Project Sdk="Microsoft.NET.Sdk">

  <PropertyGroup>
    <TargetFramework>net8.0</TargetFramework>
    <ImplicitUsings>enable</ImplicitUsings>
    <Nullable>enable</Nullable>
  </PropertyGroup>

  <ItemGroup>
<<<<<<< HEAD
    <PackageReference Include="Microsoft.AspNetCore.Identity.EntityFrameworkCore" Version="8.0.11" />
=======
    <PackageReference Include="Microsoft.EntityFrameworkCore.Tools" Version="8.0.21">
      <PrivateAssets>all</PrivateAssets>
      <IncludeAssets>runtime; build; native; contentfiles; analyzers; buildtransitive</IncludeAssets>
    </PackageReference>
>>>>>>> a8959b0f
  </ItemGroup>

</Project><|MERGE_RESOLUTION|>--- conflicted
+++ resolved
@@ -7,14 +7,14 @@
   </PropertyGroup>
 
   <ItemGroup>
-<<<<<<< HEAD
     <PackageReference Include="Microsoft.AspNetCore.Identity.EntityFrameworkCore" Version="8.0.11" />
-=======
+  </ItemGroup>
+
+  <ItemGroup>
     <PackageReference Include="Microsoft.EntityFrameworkCore.Tools" Version="8.0.21">
       <PrivateAssets>all</PrivateAssets>
       <IncludeAssets>runtime; build; native; contentfiles; analyzers; buildtransitive</IncludeAssets>
     </PackageReference>
->>>>>>> a8959b0f
   </ItemGroup>
 
 </Project>