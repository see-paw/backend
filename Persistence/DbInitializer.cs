﻿using Domain;
using Domain.Enums;
using Microsoft.AspNetCore.Identity;
using Microsoft.EntityFrameworkCore;
using Microsoft.Extensions.Logging;

namespace Persistence;

/// <summary>
/// Provides initial seeding logic for the application's database.
/// 
/// This class is responsible for populating the database with essential data, 
/// including roles, users, shelters, breeds, animals, and images, ensuring 
/// the system starts with a consistent baseline dataset for development, testing, or demonstration.
/// </summary>
public static class DbInitializer
{
    /// <summary>
    /// Seeds the database with default data such as user roles, users, shelters, breeds, animals, and images.
    /// 
    /// This method ensures that core entities are created only when they do not already exist, 
    /// preventing duplication and maintaining idempotent execution.
    /// </summary>
    /// <param name="dbContext">The application's database context used to persist entities.</param>
    /// <param name="userManager">The <see cref="UserManager{TUser}"/> used to manage user creation and role assignment.</param>
    /// <param name="roleManager">The <see cref="RoleManager{TRole}"/> used to manage roles in the identity system.</param>
    /// <param name="loggerFactory">The <see cref="ILoggerFactory"/> used for logging seeding operations and errors.</param>
    /// <returns>A <see cref="Task"/> representing the asynchronous operation.</returns>
    public static async Task SeedData(AppDbContext dbContext,
        UserManager<User> userManager,
        RoleManager<IdentityRole> roleManager,
        ILoggerFactory loggerFactory,
        bool resetDatabase = false)
    {
        const string breed1Id = "1a1a1111-1111-1111-1111-111111111111";
        const string breed2Id = "2b2b2222-2222-2222-2222-222222222222";
        const string breed3Id = "3c3c3333-3333-3333-3333-333333333333";
        const string shelter1Id = "11111111-1111-1111-1111-111111111111";
        const string shelter2Id = "22222222-2222-2222-2222-222222222222";
        const string animal1Id = "f055cc31-fdeb-4c65-bb73-4f558f67dd1b";
        const string animal2Id = "f055cc31-fdeb-4c65-bb73-4f558f67dd2b";
        const string animal3Id = "f055cc31-fdeb-4c65-bb73-4f558f67dd3b";
        const string animal4Id = "f055cc31-fdeb-4c65-bb73-4f558f67dd4b";
        const string animal5Id = "f055cc31-fdeb-4c65-bb73-4f558f67dd5b";
        const string animal6Id = "f055cc31-fdeb-4c65-bb73-4f558f67dd6b";
        const string animal7Id = "f055cc31-fdeb-4c65-bb73-4f558f67dd7b";
        const string animal8Id = "f055cc31-fdeb-4c65-bb73-4f558f67dd8b";
        const string animal9Id = "f055cc31-fdeb-4c65-bb73-4f558f67dd9b";
        const string animal10Id = "f055cc31-fdeb-4c65-bb73-4f558f67dd0c";
        const string platformAdmin = "PlatformAdmin";
        const string adminCaa = "AdminCAA";
        const string userRole = "User";
        const string user1Id = "aaaaaaaa-aaaa-aaaa-aaaa-aaaaaaaaaaaa"; // Alice
        const string user2Id = "bbbbbbbb-bbbb-bbbb-bbbb-bbbbbbbbbbbb"; // Bob
        const string user3Id = "cccccccc-cccc-cccc-cccc-cccccccccccc"; // Carlos
        const string user4Id = "dddddddd-dddd-dddd-dddd-dddddddddddd"; // Diana
        const string user5Id = "eeeeeeee-eeee-eeee-eeee-eeeeeeeeeeee"; // Eduardo
        const string user6Id = "66666666-6666-6666-6666-666666666666"; // Filipe
        const string imageShelterUrl1_1 =
            "https://res.cloudinary.com/dnfgbodgr/image/upload/v1761835433/shelter_qnix0r.jpg";
        const string imageShelterUrl1_2 =
            "https://res.cloudinary.com/dnfgbodgr/image/upload/v1761835501/shelter_lvjzl4.jpg";
        const string imageShelterUrl2_1 =
            "https://res.cloudinary.com/dnfgbodgr/image/upload/v1761835423/shelter_pypelc.jpg";
        const string imageShelterUrl2_2 =
            "https://res.cloudinary.com/dnfgbodgr/image/upload/v1761835552/shelter_q44gwo.jpg";
        const string imageUrl1_1 =
            "https://res.cloudinary.com/dnfgbodgr/image/upload/v1761835037/image2_gjkcko.jpg";
        const string imageUrl1_2 =
            "https://res.cloudinary.com/dnfgbodgr/image/upload/v1761835034/images_fcbmbh.jpg";
        const string imageUrl2_1 =
            "https://res.cloudinary.com/dnfgbodgr/image/upload/v1761835062/image2_da9jlw.jpg";
        const string imageUrl2_2 =
            "https://res.cloudinary.com/dnfgbodgr/image/upload/v1761835058/images_t0jnkr.jpg";
        const string imageUrl3_1 =
            "https://res.cloudinary.com/dnfgbodgr/image/upload/v1761835079/image2_fcck0q.jpg";
        const string imageUrl3_2 =
            "https://res.cloudinary.com/dnfgbodgr/image/upload/v1761835075/images_jfawej.jpg";
        const string imageUrl4_1 =
            "https://res.cloudinary.com/dnfgbodgr/image/upload/v1761835089/image2_qnjamf.jpg";
        const string imageUrl4_2 =
            "https://res.cloudinary.com/dnfgbodgr/image/upload/v1761835085/images_jofy7m.jpg";
        const string imageUrl5_1 =
            "https://res.cloudinary.com/dnfgbodgr/image/upload/v1761835098/image2_pxn6g2.jpg";
        const string imageUrl5_2 =
            "https://res.cloudinary.com/dnfgbodgr/image/upload/v1761835093/images_rn6vpn.jpg";
        const string imageUrl6_1 =
            "https://res.cloudinary.com/dnfgbodgr/image/upload/v1761834737/image2_rugk8b.jpg";
        const string imageUrl6_2 =
            "https://res.cloudinary.com/dnfgbodgr/image/upload/v1761834219/images_jop2o1.jpg";
        const string imageUrl7_1 =
            "https://res.cloudinary.com/dnfgbodgr/image/upload/v1761835978/images_mn2jce.jpg";
        const string imageUrl7_2 =
            "https://res.cloudinary.com/dnfgbodgr/image/upload/v1761835981/image2_kk3max.jpg";
        // ======== PUBLIC IDS ========

        var publicIdShelter1Img1 = "shelter_qnix0r";
        var publicIdShelter1Img2 = "shelter_lvjzl4";

        var publicIdShelter2Img1 = "shelter_pypelc";
        var publicIdShelter2Img2 = "shelter_q44gwo";

        var publicIdAnimal1Img1 = "image2_gjkcko";
        var publicIdAnimal1Img2 = "images_fcbmbh";

        var publicIdAnimal2Img1 = "image2_da9jlw";
        var publicIdAnimal2Img2 = "images_t0jnkr";

        var publicIdAnimal3Img1 = "image2_fcck0q";
        var publicIdAnimal3Img2 = "images_jfawej";

        var publicIdAnimal4Img1 = "image2_qnjamf";
        var publicIdAnimal4Img2 = "images_jofy7m";

        var publicIdAnimal5Img1 = "image2_pxn6g2";
        var publicIdAnimal5Img2 = "images_rn6vpn";

        var publicIdAnimal6Img1 = "image2_rugk8b";
        var publicIdAnimal6Img2 = "images_jop2o1";

        var publicIdAnimal7Img1 = "images_mn2jce";
        var publicIdAnimal7Img2 = "image2_kk3max";

        // Shelters
        const string imageShelter1Img1Id = "00000000-0000-0000-0000-000000000101";
        const string imageShelter1Img2Id = "00000000-0000-0000-0000-000000000102";
        const string imageShelter2Img1Id = "00000000-0000-0000-0000-000000000201";
        const string imageShelter2Img2Id = "00000000-0000-0000-0000-000000000202";

        // Animals
        const string imageAnimal1Img1Id = "00000000-0000-0000-0000-000000001101";
        const string imageAnimal1Img2Id = "00000000-0000-0000-0000-000000001102";
        const string imageAnimal2Img1Id = "00000000-0000-0000-0000-000000002101";
        const string imageAnimal2Img2Id = "00000000-0000-0000-0000-000000002102";
        const string imageAnimal3Img1Id = "00000000-0000-0000-0000-000000003101";
        const string imageAnimal3Img2Id = "00000000-0000-0000-0000-000000003102";
        const string imageAnimal4Img1Id = "00000000-0000-0000-0000-000000004101";
        const string imageAnimal4Img2Id = "00000000-0000-0000-0000-000000004102";
        const string imageAnimal5Img1Id = "00000000-0000-0000-0000-000000005101";
        const string imageAnimal5Img2Id = "00000000-0000-0000-0000-000000005102";
        const string imageAnimal6Img1Id = "00000000-0000-0000-0000-000000006101";
        const string imageAnimal6Img2Id = "00000000-0000-0000-0000-000000006102";
        const string imageAnimal7Img1Id = "00000000-0000-0000-0000-000000007101";
        const string imageAnimal7Img2Id = "00000000-0000-0000-0000-000000007102";

        if (resetDatabase && dbContext.Database.IsRelational())
        {
            await dbContext.Database.EnsureDeletedAsync();
            await dbContext.Database.MigrateAsync();
        }

        // ======== SEED SHELTERS ========
        if (!dbContext.Shelters.Any())
        {
            var shelters = new List<Shelter>
            {
                new()
                {
                    Id = shelter1Id,
                    Name = "Test Shelter",
                    Street = "Rua das Flores 123",
                    City = "Porto",
                    PostalCode = "4000-123",
                    Phone = "912345678",
                    NIF = "123456789",
                    OpeningTime = new TimeOnly(9, 0, 0),
                    ClosingTime = new TimeOnly(18, 0, 0),
                    CreatedAt = DateTime.UtcNow
                },
                new()
                {
                    Id = shelter2Id,
                    Name = "Test Shelter 2",
                    Street = "Rua de Cima 898",
                    City = "Porto",
                    PostalCode = "4000-125",
                    Phone = "224589631",
                    NIF = "999999999",
                    OpeningTime = new TimeOnly(9, 0, 0),
                    ClosingTime = new TimeOnly(18, 0, 0),
                    CreatedAt = DateTime.UtcNow
                }
            };

            await dbContext.Shelters.AddRangeAsync(shelters);
            await dbContext.SaveChangesAsync();
        }

        // ======== USERS SHELTERS ========

        if (!userManager.Users.Any())
        {
            var roles = new List<string> { platformAdmin, adminCaa, userRole };
            var logger = loggerFactory.CreateLogger("DbInitializer");

            foreach (var role in roles)
            {
                if (!await roleManager.RoleExistsAsync(role))
                {
                    await roleManager.CreateAsync(new IdentityRole(role));
                }
            }

            var users = new List<User>
            {
                new()
                {
                    Id = user2Id,
                    Name = "Bob Johnson",
                    UserName = "bob@test.com",
                    Email = "bob@test.com",
                    City = "Porto",
                    Street = "Rua das Flores 10",
                    PostalCode = "4000-123",
                    BirthDate = new DateTime(1995, 4, 12),
                    PhoneNumber = "912345678",
                    CreatedAt = DateTime.UtcNow
                },
                new()
                {
                    Id = user1Id,
                    Name = "Alice Ferreira",
                    UserName = "alice@test.com",
                    Email = "alice@test.com",
                    City = "Lisboa",
                    Street = "Avenida da Liberdade 55",
                    PostalCode = "1250-123",
                    BirthDate = new DateTime(1998, 11, 2),
                    PhoneNumber = "934567890",
                    CreatedAt = DateTime.UtcNow,
                    ShelterId = shelter1Id
                },
                new()
                {
                    Id = user3Id,
                    Name = "Carlos Santos",
                    UserName = "carlos@test.com",
                    Email = "carlos@test.com",
                    City = "Coimbra",
                    Street = "Rua do Penedo 32",
                    PostalCode = "3000-222",
                    BirthDate = new DateTime(1992, 6, 8),
                    PhoneNumber = "967123456",
                    CreatedAt = DateTime.UtcNow
                },
                new()
                {
                    Id = user4Id,
                    Name = "Diana Silva",
                    UserName = "diana@test.com",
                    Email = "diana@test.com",
                    City = "Faro",
                    Street = "Rua das Oliveiras 8",
                    PostalCode = "8000-333",
                    BirthDate = new DateTime(1990, 9, 30),
                    PhoneNumber = "925111333",
                    CreatedAt = DateTime.UtcNow
                },
                new()
                {
                    Id = user5Id,
                    Name = "Eduardo Lima",
                    UserName = "eduardo@test.com",
                    Email = "eduardo@test.com",
                    City = "Braga",
                    Street = "Rua Nova 42",
                    PostalCode = "4700-321",
                    BirthDate = new DateTime(1988, 2, 14),
                    PhoneNumber = "915222444",
                    CreatedAt = DateTime.UtcNow
                },
                new()
                {
                    Id = user6Id,
                    Name = "Filipe Marques",
                    UserName = "filipe@test.com",
                    Email = "filipe@test.com",
                    City = "Porto",
                    Street = "Rua das Oliveiras 99",
                    PostalCode = "4000-450",
                    BirthDate = new DateTime(1994, 5, 27),
                    PhoneNumber = "912345999",
                    CreatedAt = DateTime.UtcNow,
                    ShelterId = "22222222-2222-2222-2222-222222222222" // Test Shelter 2
                }
            };

            foreach (var user in users)
            {
                var result = await userManager.CreateAsync(user, "Pa$$w0rd");

                if (result.Succeeded)
                {
                    var role = user.Email switch
                    {
                        "bob@test.com" => platformAdmin,
                        "alice@test.com" => adminCaa,
                        "filipe@test.com" => adminCaa,
                        _ => userRole
                    };

                    await userManager.AddToRoleAsync(user, role);
                }
                else
                {
                    logger.LogWarning("Erro ao criar utilizador {Email}: {Errors}", user.Email,
                        string.Join(", ", result.Errors.Select(e => e.Description)));
                }
            }
        }

        // ======== SEED BREEDS ========
        if (!dbContext.Breeds.Any())
        {
            var breeds = new List<Breed>
            {
                new() { Id = breed1Id, Name = "Siamês", Description = "Raça de gato elegante e sociável." },
                new() { Id = breed2Id, Name = "Beagle", Description = "Cão amigável, curioso e ativo." },
                new() { Id = breed3Id, Name = "Pastor Alemão", Description = "Cão leal, inteligente e protetor." }
            };

            await dbContext.Breeds.AddRangeAsync(breeds);
            await dbContext.SaveChangesAsync();
        }

        // ======== SEED ANIMALS ========

        if (!dbContext.Animals.Any())
        {
            var animals = new List<Animal>
            {
<<<<<<< HEAD
                new()
                {
                    Id = Guid.NewGuid().ToString(),
                    Name = "Celinho",
                    AnimalState = AnimalState.Available,
                    Description = "Gato muito meigo e brincalhão, gosta de dormir ao sol.",
                    Species = Species.Cat,
                    Size = SizeType.Small,
                    Sex = SexType.Male,
                    Colour = "Branco e cinzento",
                    BirthDate = new DateOnly(2022, 4, 15),
                    Sterilized = true,
                    BreedId = breed1Id,
                    Cost = 30,
                    Features = "Olhos verdes, muito sociável",
                    ShelterId = shelter1Id,
                    Images = new List<Image>()
                },
                new()
                {
                    Id = Guid.NewGuid().ToString(),
                    Name = "Luna",
                    AnimalState = AnimalState.Available,
                    Description = "Cadela jovem e energética, ideal para famílias com crianças.",
                    Species = Species.Dog,
                    Size = SizeType.Medium,
                    Sex = SexType.Female,
                    Colour = "Castanho claro",
                    BirthDate = new DateOnly(2021, 11, 5),
                    Sterilized = true,
                    BreedId = breed2Id,
                    Cost = 50,
                    Features = "Muito obediente e adora correr",
                    ShelterId = shelter1Id,
                    Images = new List<Image>()
                },
                new()
                {
                    Id = Guid.NewGuid().ToString(),
                    Name = "Rocky",
                    AnimalState = AnimalState.Available,
                    Description = "Cão atlético e leal, ideal para quem gosta de caminhadas.",
                    Species = Species.Dog,
                    Size = SizeType.Medium,
                    Sex = SexType.Male,
                    Colour = "Cinza",
                    BirthDate = new DateOnly(2022, 7, 19),
                    Sterilized = true,
                    BreedId = breed3Id,
                    Cost = 70,
                    Features = "Olhos azuis e muita energia",
                    ShelterId = "22222222-2222-2222-2222-222222222222",
                    Images = new List<Image>()
                },
                new()
                {
                    Id = animal1Id,
                    Name = "Bolinhas",
                    AnimalState = AnimalState.Available,
                    Description = "Gato muito meigo e brincalhão, gosta de dormir ao sol.",
                    Species = Species.Cat,
                    Size = SizeType.Small,
                    Sex = SexType.Male,
                    Colour = "Branco e cinzento",
                    BirthDate = new DateOnly(2022, 4, 15),
                    Sterilized = true,
                    BreedId = breed2Id,
                    Cost = 30,
                    Features = "Olhos verdes, muito sociável",
                    ShelterId = shelter1Id,
                    Images = new List<Image>()
                },
                new()
                {
                    Id = animal2Id,
                    Name = "Lunica",
                    AnimalState = AnimalState.Available,
                    Description = "Cadela jovem e energética, ideal para famílias com crianças.",
                    Species = Species.Dog,
                    Size = SizeType.Medium,
                    Sex = SexType.Female,
                    Colour = "Castanho claro",
                    BirthDate = new DateOnly(2021, 11, 5),
                    Sterilized = true,
                    BreedId = breed2Id,
                    Cost = 50,
                    Features = "Muito obediente e adora correr",
                    ShelterId = shelter1Id,
                    Images = new List<Image>()
                },
                new()
                {
                    Id = animal3Id,
                    Name = "Tico",
                    AnimalState = AnimalState.Available,
                    Description = "Papagaio falador que adora companhia humana.",
                    Species = Species.Cat,
                    Size = SizeType.Small,
                    Sex = SexType.Male,
                    Colour = "Verde com azul",
                    BirthDate = new DateOnly(2020, 2, 10),
                    Sterilized = false,
                    BreedId = breed2Id,
                    Cost = 80,
                    Features = "Sabe dizer 'Olá!' e assobiar",
                    ShelterId = shelter1Id,
                    Images = new List<Image>()
                },
                new()
                {
                    Id = animal4Id,
                    Name = "Mika",
                    AnimalState = AnimalState.Available,
                    Description = "Gata calma e dócil, procura um lar tranquilo.",
                    Species = Species.Cat,
                    Size = SizeType.Small,
                    Sex = SexType.Female,
                    Colour = "Preto",
                    BirthDate = new DateOnly(2020, 8, 22),
                    Sterilized = true,
                    BreedId = breed2Id,
                    Cost = 25,
                    Features = "Olhos azuis intensos",
                    ShelterId = shelter1Id,
                    Images = new List<Image>()
                },
                new()
                {
                    Id = animal5Id,
                    Name = "Thor",
                    AnimalState = AnimalState.Available,
                    Description = "Cão de guarda muito protetor, mas fiel à família.",
                    Species = Species.Dog,
                    Size = SizeType.Large,
                    Sex = SexType.Male,
                    Colour = "Preto e castanho",
                    BirthDate = new DateOnly(2019, 6, 30),
                    Sterilized = false,
                    BreedId = breed2Id,
                    Cost = 100,
                    Features = "Muito atento e obediente",
                    ShelterId = shelter1Id,
                    Images = new List<Image>()
                },
                new()
                {
                    Id = animal6Id,
                    Name = "Nina",
                    AnimalState = AnimalState.Available,
                    Description = "Coelha curiosa e afetuosa, gosta de cenouras e de brincar.",
                    Species = Species.Dog,
                    Size = SizeType.Small,
                    Sex = SexType.Female,
                    Colour = "Branco com manchas castanhas",
                    BirthDate = new DateOnly(2023, 3, 10),
                    Sterilized = false,
                    BreedId = breed2Id,
                    Cost = 15,
                    Features = "Orelhas pequenas e pelo macio",
                    ShelterId = shelter1Id,
                    Images = new List<Image>()
                },
                new()
                {
                    Id = animal7Id,
                    Name = "Rockito",
                    AnimalState = AnimalState.Inactive,
                    Description = "Cão atlético e leal, ideal para quem gosta de caminhadas.",
                    Species = Species.Dog,
                    Size = SizeType.Medium,
                    Sex = SexType.Male,
                    Colour = "Cinza",
                    BirthDate = new DateOnly(2022, 7, 19),
                    Sterilized = true,
                    BreedId = breed2Id,
                    Cost = 70,
                    Features = "Olhos azuis e muita energia",
                    ShelterId = shelter1Id,
                    Images = new List<Image>()
                },
                new()
                {
                    Id = animal8Id,
                    Name = "Amora",
                    AnimalState = AnimalState.HasOwner,
                    Description = "Gata jovem e curiosa, adora caçar brinquedos.",
                    Species = Species.Cat,
                    Size = SizeType.Small,
                    Sex = SexType.Female,
                    Colour = "Cinzento e branco",
                    BirthDate = new DateOnly(2023, 5, 14),
                    Sterilized = false,
                    BreedId = breed2Id,
                    Cost = 20,
                    Features = "Bigodes longos e muito expressiva",
                    ShelterId = shelter1Id,
                    Images = new List<Image>()
                },
                new()
                {
                    Id = animal9Id,
                    Name = "Zeus",
                    AnimalState = AnimalState.TotallyFostered,
                    Description = "Cavalo calmo e bem treinado, ótimo para equitação.",
                    Species = Species.Dog,
                    Size = SizeType.Large,
                    Sex = SexType.Male,
                    Colour = "Castanho escuro",
                    BirthDate = new DateOnly(2017, 9, 1),
                    Sterilized = true,
                    BreedId = breed2Id,
                    Cost = 500,
                    Features = "Crina longa e brilhante",
                    ShelterId = shelter1Id,
                    Images = new List<Image>()
                },
                new()
                {
                    Id = animal10Id,
                    Name = "Pipoca",
                    AnimalState = AnimalState.PartiallyFostered,
                    Description = "Hamster pequena e simpática, ideal para crianças.",
                    Species = Species.Dog,
                    Size = SizeType.Small,
                    Sex = SexType.Female,
                    Colour = "Dourado",
                    BirthDate = new DateOnly(2024, 1, 12),
                    Sterilized = false,
                    BreedId = breed2Id,
                    Cost = 10,
                    Features = "Muito ativa e adora correr na roda",
                    ShelterId = shelter1Id,
                    Images = new List<Image>()
                }
            };
=======
                Id = Guid.NewGuid().ToString(),
                Name = "Celinho",
                AnimalState = AnimalState.Available,
                Description = "Gato muito meigo e brincalhão, gosta de dormir ao sol.",
                Species = Species.Cat,
                Size = SizeType.Small,
                Sex = SexType.Male,
                Colour = "Branco e cinzento",
                BirthDate = new DateOnly(2022, 4, 15),
                Sterilized = true,
                BreedId = breed1Id,
                Cost = 30,
                Features = "Olhos verdes, muito sociável",
                ShelterId = shelter1Id,
                Images = new List<Image>()
            },
            // ======== ANIMALS FOR ELIGIBITY TESTING  ========

            // 1. Animal Available for Ownership (200 OK)
            new()
            {
                Id = "available-animal-id-123",
                Name = "TestDog Available",
                AnimalState = AnimalState.Available,
                Description = "Animal de teste disponível para adoção",
                Species = Species.Dog,
                Size = SizeType.Medium,
                Sex = SexType.Male,
                Colour = "Preto",
                BirthDate = new DateOnly(2022, 1, 15),
                Sterilized = true,
                BreedId = breed2Id,
                Cost = 40,
                Features = "Animal de teste - Estado: Available",
                ShelterId = shelter1Id,
                Images = new List<Image>()
            },

            // 2. Animal with owner (400 Bad Request)
            new()
            {
                Id = "animal-with-owner-id",
                Name = "TestDog HasOwner",
                AnimalState = AnimalState.HasOwner,
                Description = "Animal de teste que já tem dono",
                Species = Species.Dog,
                Size = SizeType.Small,
                Sex = SexType.Female,
                Colour = "Branco",
                BirthDate = new DateOnly(2021, 5, 10),
                Sterilized = true,
                BreedId = breed2Id,
                Cost = 35,
                Features = "Animal de teste - Estado: HasOwner",
                ShelterId = shelter1Id,
                OwnerId = user3Id, // Carlos
                OwnershipStartDate = DateTime.UtcNow.AddMonths(-2),
                Images = new List<Image>()
            },

            // 3. Animal Inactive (400 Bad Request)
            new()
            {
                Id = "inactive-animal-id",
                Name = "TestCat Inactive",
                AnimalState = AnimalState.Inactive,
                Description = "Animal de teste inativo",
                Species = Species.Cat,
                Size = SizeType.Small,
                Sex = SexType.Male,
                Colour = "Cinzento",
                BirthDate = new DateOnly(2020, 8, 20),
                Sterilized = true,
                BreedId = breed1Id,
                Cost = 25,
                Features = "Animal de teste - Estado: Inactive",
                ShelterId = shelter1Id,
                Images = new List<Image>()
            },

            // 4. Animal Partially Fostered (400 Bad Request)
            new()
            {
                Id = "partially-fostered-animal-id",
                Name = "TestDog PartiallyFostered",
                AnimalState = AnimalState.PartiallyFostered,
                Description = "Animal de teste parcialmente acolhido",
                Species = Species.Dog,
                Size = SizeType.Large,
                Sex = SexType.Male,
                Colour = "Castanho",
                BirthDate = new DateOnly(2021, 3, 5),
                Sterilized = false,
                BreedId = breed3Id,
                Cost = 60,
                Features = "Animal de teste - Estado: PartiallyFostered",
                ShelterId = shelter1Id,
                Images = new List<Image>()
            },

            // 5. Animal Totally Fostered (400 Bad Request)
            new()
            {
                Id = "totally-fostered-animal-id",
                Name = "TestCat TotallyFostered",
                AnimalState = AnimalState.TotallyFostered,
                Description = "Animal de teste totalmente acolhido",
                Species = Species.Cat,
                Size = SizeType.Small,
                Sex = SexType.Female,
                Colour = "Laranja",
                BirthDate = new DateOnly(2022, 7, 12),
                Sterilized = true,
                BreedId = breed1Id,
                Cost = 30,
                Features = "Animal de teste - Estado: TotallyFostered",
                ShelterId = shelter1Id,
                Images = new List<Image>()
            },
            
            new()
            {
                Id = Guid.NewGuid().ToString(),
                Name = "Luna",
                AnimalState = AnimalState.Available,
                Description = "Cadela jovem e energética, ideal para famílias com crianças.",
                Species = Species.Dog,
                Size = SizeType.Medium,
                Sex = SexType.Female,
                Colour = "Castanho claro",
                BirthDate = new DateOnly(2021, 11, 5),
                Sterilized = true,
                 BreedId = breed2Id,
                Cost = 50,
                Features = "Muito obediente e adora correr",
                ShelterId = shelter1Id,
                Images = new List<Image>()
            },
            new()
            {
                Id = Guid.NewGuid().ToString(),
                Name = "Rocky",
                AnimalState = AnimalState.Available,
                Description = "Cão atlético e leal, ideal para quem gosta de caminhadas.",
                Species = Species.Dog,
                Size = SizeType.Medium,
                Sex = SexType.Male,
                Colour = "Cinza",
                BirthDate = new DateOnly(2022, 7, 19),
                Sterilized = true,
                 BreedId = breed3Id,
                Cost = 70,
                Features = "Olhos azuis e muita energia",
                ShelterId = "22222222-2222-2222-2222-222222222222",
                Images = new List<Image>()
            },
            new()
            {
                Id = animal1Id,
                Name = "Bolinhas",
                AnimalState = AnimalState.Available,
                Description = "Gato muito meigo e brincalhão, gosta de dormir ao sol.",
                Species = Species.Cat,
                Size = SizeType.Small,
                Sex = SexType.Male,
                Colour = "Branco e cinzento",
                BirthDate = new DateOnly(2022, 4, 15),
                Sterilized = true,
                BreedId = breed2Id,
                Cost = 30,
                Features = "Olhos verdes, muito sociável",
                ShelterId = shelter1Id,
                Images = new List<Image>()
            },
            new()
            {
                Id = animal2Id,
                Name = "Lunica",
                AnimalState = AnimalState.Available,
                Description = "Cadela jovem e energética, ideal para famílias com crianças.",
                Species = Species.Dog,
                Size = SizeType.Medium,
                Sex = SexType.Female,
                Colour = "Castanho claro",
                BirthDate = new DateOnly(2021, 11, 5),
                Sterilized = true,
                BreedId = breed2Id,
                Cost = 50,
                Features = "Muito obediente e adora correr",
                ShelterId = shelter1Id,
                Images = new List<Image>()
            },
            new()
            {
                Id = animal3Id,
                Name = "Tico",
                AnimalState = AnimalState.Available,
                Description = "Papagaio falador que adora companhia humana.",
                Species = Species.Cat,
                Size = SizeType.Small,
                Sex = SexType.Male,
                Colour = "Verde com azul",
                BirthDate = new DateOnly(2020, 2, 10),
                Sterilized = false,
                BreedId = breed2Id,
                Cost = 80,
                Features = "Sabe dizer 'Olá!' e assobiar",
                ShelterId = shelter1Id,
                Images = new List<Image>()
            },
            new()
            {
                Id = animal4Id,
                Name = "Mika",
                AnimalState = AnimalState.Available,
                Description = "Gata calma e dócil, procura um lar tranquilo.",
                Species = Species.Cat,
                Size = SizeType.Small,
                Sex = SexType.Female,
                Colour = "Preto",
                BirthDate = new DateOnly(2020, 8, 22),
                Sterilized = true,
                BreedId = breed2Id,
                Cost = 25,
                Features = "Olhos azuis intensos",
                ShelterId = shelter1Id,
                Images = new List<Image>()
            },
            new()
            {
                Id = animal5Id,
                Name = "Thor",
                AnimalState = AnimalState.Available,
                Description = "Cão de guarda muito protetor, mas fiel à família.",
                Species = Species.Dog,
                Size = SizeType.Large,
                Sex = SexType.Male,
                Colour = "Preto e castanho",
                BirthDate = new DateOnly(2019, 6, 30),
                Sterilized = false,
                BreedId = breed2Id,
                Cost = 100,
                Features = "Muito atento e obediente",
                ShelterId = shelter1Id,
                Images = new List<Image>()
            },
            new()
            {
                Id = animal6Id,
                Name = "Nina",
                AnimalState = AnimalState.Available,
                Description = "Coelha curiosa e afetuosa, gosta de cenouras e de brincar.",
                Species = Species.Dog,
                Size = SizeType.Small,
                Sex = SexType.Female,
                Colour = "Branco com manchas castanhas",
                BirthDate = new DateOnly(2023, 3, 10),
                Sterilized = false,
                BreedId = breed2Id,
                Cost = 15,
                Features = "Orelhas pequenas e pelo macio",
                ShelterId = shelter1Id,
                Images = new List<Image>()
            },
            new()
            {
                Id = animal7Id,
                Name = "Rockito",
                AnimalState = AnimalState.Inactive,
                Description = "Cão atlético e leal, ideal para quem gosta de caminhadas.",
                Species = Species.Dog,
                Size = SizeType.Medium,
                Sex = SexType.Male,
                Colour = "Cinza",
                BirthDate = new DateOnly(2022, 7, 19),
                Sterilized = true,
                BreedId = breed2Id,
                Cost = 70,
                Features = "Olhos azuis e muita energia",
                ShelterId = shelter1Id,
                Images = new List<Image>()
            },
            new()
            {
                Id = animal8Id,
                Name = "Amora",
                AnimalState = AnimalState.HasOwner,
                Description = "Gata jovem e curiosa, adora caçar brinquedos.",
                Species = Species.Cat,
                Size = SizeType.Small,
                Sex = SexType.Female,
                Colour = "Cinzento e branco",
                BirthDate = new DateOnly(2023, 5, 14),
                Sterilized = false,
                BreedId = breed2Id,
                Cost = 20,
                Features = "Bigodes longos e muito expressiva",
                ShelterId = shelter1Id,
                Images = new List<Image>()
            },
            new()
            {
                Id = animal9Id,
                Name = "Zeus",
                AnimalState = AnimalState.TotallyFostered,
                Description = "Cavalo calmo e bem treinado, ótimo para equitação.",
                Species = Species.Dog,
                Size = SizeType.Large,
                Sex = SexType.Male,
                Colour = "Castanho escuro",
                BirthDate = new DateOnly(2017, 9, 1),
                Sterilized = true,
                BreedId = breed2Id,
                Cost = 500,
                Features = "Crina longa e brilhante",
                ShelterId = shelter1Id,
                Images = new List<Image>()
            },
            new()
            {
                Id = animal10Id,
                Name = "Pipoca",
                AnimalState = AnimalState.PartiallyFostered,
                Description = "Hamster pequena e simpática, ideal para crianças.",
                Species = Species.Dog,
                Size = SizeType.Small,
                Sex = SexType.Female,
                Colour = "Dourado",
                BirthDate = new DateOnly(2024, 1, 12),
                Sterilized = false,
                BreedId = breed2Id,
                Cost = 10,
                Features = "Muito ativa e adora correr na roda",
                ShelterId = shelter1Id,
                Images = new List<Image>()
            }
        };
>>>>>>> 4f201653

            await dbContext.Animals.AddRangeAsync(animals);
            await dbContext.SaveChangesAsync();
        }

        // ======== IMAGES SEED ========

        if (!dbContext.Images.Any())
        {
            var images = new List<Image>
            {
                // === SHELTER 1 ===
                new()
                {
                    Id = imageShelter1Img1Id,
                    ShelterId = shelter1Id,
                    Url = imageShelterUrl1_1,
                    Description = "Fachada principal do CAA Porto",
                    IsPrincipal = true,
                    PublicId = publicIdShelter1Img1
                },
                new()
                {
                    Id = imageShelter1Img2Id,
                    ShelterId = shelter1Id,
                    Url = imageShelterUrl1_2,
                    Description = "Área exterior do abrigo",
                    IsPrincipal = false,
                    PublicId = publicIdShelter1Img2
                },

                // === SHELTER 2 ===
                new()
                {
                    Id = imageShelter2Img1Id,
                    ShelterId = shelter2Id,
                    Url = imageShelterUrl2_1,
                    Description = "Entrada principal do CAA de Cima",
                    IsPrincipal = true,
                    PublicId = publicIdShelter2Img1
                },
                new()
                {
                    Id = imageShelter2Img2Id,
                    ShelterId = shelter2Id,
                    Url = imageShelterUrl2_2,
                    Description = "Zona de descanso dos animais",
                    IsPrincipal = false,
                    PublicId = publicIdShelter2Img2
                },

                // === ANIMAL 1 ===
                new()
                {
                    Id = imageAnimal1Img1Id,
                    AnimalId = animal1Id,
                    Url = imageUrl1_1,
                    Description = "Bolinhas deitado ao sol",
                    IsPrincipal = true,
                    PublicId = publicIdAnimal1Img1
                },
                new()
                {
                    Id = imageAnimal1Img2Id,
                    AnimalId = animal1Id,
                    Url = imageUrl1_2,
                    Description = "Bolinhas a brincar com bola",
                    IsPrincipal = false,
                    PublicId = publicIdAnimal1Img2
                },

                // === ANIMAL 2 ===
                new()
                {
                    Id = imageAnimal2Img1Id,
                    AnimalId = animal2Id,
                    Url = imageUrl2_1,
                    Description = "Luna a correr no jardim",
                    IsPrincipal = true,
                    PublicId = publicIdAnimal2Img1
                },
                new()
                {
                    Id = imageAnimal2Img2Id,
                    AnimalId = animal2Id,
                    Url = imageUrl2_2,
                    Description = "Luna a dormir tranquilamente",
                    IsPrincipal = false,
                    PublicId = publicIdAnimal2Img2
                },

                // === ANIMAL 3 ===
                new()
                {
                    Id = imageAnimal3Img1Id,
                    AnimalId = animal3Id,
                    Url = imageUrl3_1,
                    Description = "Tico no poleiro",
                    IsPrincipal = true,
                    PublicId = publicIdAnimal3Img1
                },
                new()
                {
                    Id = imageAnimal3Img2Id,
                    AnimalId = animal3Id,
                    Url = imageUrl3_2,
                    Description = "Tico a abrir as asas",
                    IsPrincipal = false,
                    PublicId = publicIdAnimal3Img2
                },

                // === ANIMAL 4 ===
                new()
                {
                    Id = imageAnimal4Img1Id,
                    AnimalId = animal4Id,
                    Url = imageUrl4_1,
                    Description = "Mika deitada no sofá",
                    IsPrincipal = true,
                    PublicId = publicIdAnimal4Img1
                },
                new()
                {
                    Id = imageAnimal4Img2Id,
                    AnimalId = animal4Id,
                    Url = imageUrl4_2,
                    Description = "Mika a brincar com uma corda",
                    IsPrincipal = false,
                    PublicId = publicIdAnimal4Img2
                },

                // === ANIMAL 5 ===
                new()
                {
                    Id = imageAnimal5Img1Id,
                    AnimalId = animal5Id,
                    Url = imageUrl5_1,
                    Description = "Thor atento ao portão",
                    IsPrincipal = true,
                    PublicId = publicIdAnimal5Img1
                },
                new()
                {
                    Id = imageAnimal5Img2Id,
                    AnimalId = animal5Id,
                    Url = imageUrl5_2,
                    Description = "Thor a correr no pátio",
                    IsPrincipal = false,
                    PublicId = publicIdAnimal5Img2
                },

                // === ANIMAL 6 ===
                new()
                {
                    Id = imageAnimal6Img1Id,
                    AnimalId = animal6Id,
                    Url = imageUrl6_1,
                    Description = "Nina a comer cenoura",
                    IsPrincipal = true,
                    PublicId = publicIdAnimal6Img1
                },
                new()
                {
                    Id = imageAnimal6Img2Id,
                    AnimalId = animal6Id,
                    Url = imageUrl6_2,
                    Description = "Nina a explorar o jardim",
                    IsPrincipal = false,
                    PublicId = publicIdAnimal6Img2
                },

                // === ANIMAL 7 ===
                new()
                {
                    Id = imageAnimal7Img1Id,
                    AnimalId = animal7Id,
                    Url = imageUrl7_1,
                    Description = "Rockito a observar o horizonte",
                    IsPrincipal = true,
                    PublicId = publicIdAnimal7Img1
                },
                new()
                {
                    Id = imageAnimal7Img2Id,
                    AnimalId = animal7Id,
                    Url = imageUrl7_2,
                    Description = "Rockito a brincar no campo",
                    IsPrincipal = false,
                    PublicId = publicIdAnimal7Img2
                }
            };

            await dbContext.Images.AddRangeAsync(images);
            await dbContext.SaveChangesAsync();
        }

        // ======== SEED FOSTERINGS ========
        if (!dbContext.Fosterings.Any())
        {
            const string fostering2Id = "f0000000-0000-0000-0000-000000000002";
            const string fostering3Id = "f0000000-0000-0000-0000-000000000003";

            var fosterings = new List<Fostering>
            {
                new()
                {
                    Id = fostering2Id,
                    UserId = user4Id, // Diana
                    AnimalId = animal3Id, // Rocky
                    Amount = 20.00m,
                    Status = FosteringStatus.Active,
                    StartDate = DateTime.UtcNow.AddDays(-10),
                    EndDate = DateTime.UtcNow.AddDays(50),
                    UpdatedAt = DateTime.UtcNow
                },
                new()
                {
                    Id = fostering3Id,
                    UserId = user4Id, // Diana
                    AnimalId = animal4Id, // Mika
                    Amount = 10.00m,
                    Status = FosteringStatus.Active,
                    StartDate = DateTime.UtcNow.AddDays(-5),
                    EndDate = DateTime.UtcNow.AddDays(25),
                    UpdatedAt = DateTime.UtcNow
                }
            };

            await dbContext.Fosterings.AddRangeAsync(fosterings);
            await dbContext.SaveChangesAsync();
        }
    }
}<|MERGE_RESOLUTION|>--- conflicted
+++ resolved
@@ -32,6 +32,8 @@
         ILoggerFactory loggerFactory,
         bool resetDatabase = false)
     {
+
+
         const string breed1Id = "1a1a1111-1111-1111-1111-111111111111";
         const string breed2Id = "2b2b2222-2222-2222-2222-222222222222";
         const string breed3Id = "3c3c3333-3333-3333-3333-333333333333";
@@ -329,7 +331,6 @@
         {
             var animals = new List<Animal>
             {
-<<<<<<< HEAD
                 new()
                 {
                     Id = Guid.NewGuid().ToString(),
@@ -563,9 +564,9 @@
                     Features = "Muito ativa e adora correr na roda",
                     ShelterId = shelter1Id,
                     Images = new List<Image>()
-                }
-            };
-=======
+                },
+            new()
+            {
                 Id = Guid.NewGuid().ToString(),
                 Name = "Celinho",
                 AnimalState = AnimalState.Available,
@@ -903,7 +904,6 @@
                 Images = new List<Image>()
             }
         };
->>>>>>> 4f201653
 
             await dbContext.Animals.AddRangeAsync(animals);
             await dbContext.SaveChangesAsync();
@@ -1103,6 +1103,7 @@
         // ======== SEED FOSTERINGS ========
         if (!dbContext.Fosterings.Any())
         {
+            const string fostering1Id = "f0000000-0000-0000-0000-000000000001";
             const string fostering2Id = "f0000000-0000-0000-0000-000000000002";
             const string fostering3Id = "f0000000-0000-0000-0000-000000000003";
 
@@ -1135,5 +1136,6 @@
             await dbContext.Fosterings.AddRangeAsync(fosterings);
             await dbContext.SaveChangesAsync();
         }
+
     }
 }