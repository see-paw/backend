﻿using Domain;
using Domain.Enums;
using Microsoft.AspNetCore.Identity;
using Microsoft.EntityFrameworkCore;
using Microsoft.Extensions.Logging;

namespace Persistence;

/// <summary>
/// Provides initial seeding logic for the application's database.
/// 
/// This class is responsible for populating the database with essential data, 
/// including roles, users, shelters, breeds, animals, and images, ensuring 
/// the system starts with a consistent baseline dataset for development, testing, or demonstration.
/// </summary>
public static class DbInitializer
{
    /// <summary>
    /// Seeds the database with default data such as user roles, users, shelters, breeds, animals, and images.
    /// 
    /// This method ensures that core entities are created only when they do not already exist, 
    /// preventing duplication and maintaining idempotent execution.
    /// </summary>
    /// <param name="dbContext">The application's database context used to persist entities.</param>
    /// <param name="userManager">The <see cref="UserManager{TUser}"/> used to manage user creation and role assignment.</param>
    /// <param name="roleManager">The <see cref="RoleManager{TRole}"/> used to manage roles in the identity system.</param>f
    /// <param name="loggerFactory">The <see cref="ILoggerFactory"/> used for logging seeding operations and errors.</param>
    /// <param name="resetDatabase">Boolean used to reset or not the database.</param>
    /// <returns>A <see cref="Task"/> representing the asynchronous operation.</returns>
    public static async Task SeedData(AppDbContext dbContext,
        UserManager<User> userManager,
        RoleManager<IdentityRole> roleManager,
        ILoggerFactory loggerFactory,
        bool resetDatabase = false)
    {
        const string breed1Id = "1a1a1111-1111-1111-1111-111111111111";
        const string breed2Id = "2b2b2222-2222-2222-2222-222222222222";
        const string breed3Id = "3c3c3333-3333-3333-3333-333333333333";
        const string shelter1Id = "11111111-1111-1111-1111-111111111111";
        const string shelter2Id = "22222222-2222-2222-2222-222222222222";
        const string animal1Id = "f055cc31-fdeb-4c65-bb73-4f558f67dd1b";
        const string animal2Id = "f055cc31-fdeb-4c65-bb73-4f558f67dd2b";
        const string animal3Id = "f055cc31-fdeb-4c65-bb73-4f558f67dd3b";
        const string animal4Id = "f055cc31-fdeb-4c65-bb73-4f558f67dd4b";
        const string animal5Id = "f055cc31-fdeb-4c65-bb73-4f558f67dd5b";
        const string animal6Id = "f055cc31-fdeb-4c65-bb73-4f558f67dd6b";
        const string animal7Id = "f055cc31-fdeb-4c65-bb73-4f558f67dd7b";
        const string animal8Id = "f055cc31-fdeb-4c65-bb73-4f558f67dd8b";
        const string animal9Id = "f055cc31-fdeb-4c65-bb73-4f558f67dd9b";
        const string animal10Id = "f055cc31-fdeb-4c65-bb73-4f558f67dd0c";
        const string animal11Id = "f055cc31-fdeb-4c65-bb73-4f558f67dd1c";
        const string platformAdmin = "PlatformAdmin";
        const string adminCaa = "AdminCAA";
        const string userRole = "User";
        const string user1Id = "aaaaaaaa-aaaa-aaaa-aaaa-aaaaaaaaaaaa"; // Alice
        const string user2Id = "bbbbbbbb-bbbb-bbbb-bbbb-bbbbbbbbbbbb"; // Bob
        const string user3Id = "cccccccc-cccc-cccc-cccc-cccccccccccc"; // Carlos
        const string user4Id = "dddddddd-dddd-dddd-dddd-dddddddddddd"; // Diana
        const string user5Id = "eeeeeeee-eeee-eeee-eeee-eeeeeeeeeeee"; // Eduardo
        const string user6Id = "66666666-6666-6666-6666-666666666666"; // Filipe
        const string imageShelterUrl1_1 =
            "https://res.cloudinary.com/dnfgbodgr/image/upload/v1761835433/shelter_qnix0r.jpg";
        const string imageShelterUrl1_2 =
            "https://res.cloudinary.com/dnfgbodgr/image/upload/v1761835501/shelter_lvjzl4.jpg";
        const string imageShelterUrl2_1 =
            "https://res.cloudinary.com/dnfgbodgr/image/upload/v1761835423/shelter_pypelc.jpg";
        const string imageShelterUrl2_2 =
            "https://res.cloudinary.com/dnfgbodgr/image/upload/v1761835552/shelter_q44gwo.jpg";
        const string imageUrl1_1 =
            "https://res.cloudinary.com/dnfgbodgr/image/upload/v1761835037/image2_gjkcko.jpg";
        const string imageUrl1_2 =
            "https://res.cloudinary.com/dnfgbodgr/image/upload/v1761835034/images_fcbmbh.jpg";
        const string imageUrl2_1 =
            "https://res.cloudinary.com/dnfgbodgr/image/upload/v1761835062/image2_da9jlw.jpg";
        const string imageUrl2_2 =
            "https://res.cloudinary.com/dnfgbodgr/image/upload/v1761835058/images_t0jnkr.jpg";
        const string imageUrl3_1 =
            "https://res.cloudinary.com/dnfgbodgr/image/upload/v1761835079/image2_fcck0q.jpg";
        const string imageUrl3_2 =
            "https://res.cloudinary.com/dnfgbodgr/image/upload/v1761835075/images_jfawej.jpg";
        const string imageUrl4_1 =
            "https://res.cloudinary.com/dnfgbodgr/image/upload/v1761835089/image2_qnjamf.jpg";
        const string imageUrl4_2 =
            "https://res.cloudinary.com/dnfgbodgr/image/upload/v1761835085/images_jofy7m.jpg";
        const string imageUrl5_1 =
            "https://res.cloudinary.com/dnfgbodgr/image/upload/v1761835098/image2_pxn6g2.jpg";
        const string imageUrl5_2 =
            "https://res.cloudinary.com/dnfgbodgr/image/upload/v1761835093/images_rn6vpn.jpg";
        const string imageUrl6_1 =
            "https://res.cloudinary.com/dnfgbodgr/image/upload/v1761834737/image2_rugk8b.jpg";
        const string imageUrl6_2 =
            "https://res.cloudinary.com/dnfgbodgr/image/upload/v1761834219/images_jop2o1.jpg";
        const string imageUrl7_1 =
            "https://res.cloudinary.com/dnfgbodgr/image/upload/v1761835978/images_mn2jce.jpg";
        const string imageUrl7_2 =
            "https://res.cloudinary.com/dnfgbodgr/image/upload/v1761835981/image2_kk3max.jpg";
        // ======== PUBLIC IDS ========

        var publicIdShelter1Img1 = "shelter_qnix0r";
        var publicIdShelter1Img2 = "shelter_lvjzl4";

        var publicIdShelter2Img1 = "shelter_pypelc";
        var publicIdShelter2Img2 = "shelter_q44gwo";

        var publicIdAnimal1Img1 = "image2_gjkcko";
        var publicIdAnimal1Img2 = "images_fcbmbh";

        var publicIdAnimal2Img1 = "image2_da9jlw";
        var publicIdAnimal2Img2 = "images_t0jnkr";

        var publicIdAnimal3Img1 = "image2_fcck0q";
        var publicIdAnimal3Img2 = "images_jfawej";

        var publicIdAnimal4Img1 = "image2_qnjamf";
        var publicIdAnimal4Img2 = "images_jofy7m";

        var publicIdAnimal5Img1 = "image2_pxn6g2";
        var publicIdAnimal5Img2 = "images_rn6vpn";

        var publicIdAnimal6Img1 = "image2_rugk8b";
        var publicIdAnimal6Img2 = "images_jop2o1";

        var publicIdAnimal7Img1 = "images_mn2jce";
        var publicIdAnimal7Img2 = "image2_kk3max";

        // Shelters
        const string imageShelter1Img1Id = "00000000-0000-0000-0000-000000000101";
        const string imageShelter1Img2Id = "00000000-0000-0000-0000-000000000102";
        const string imageShelter2Img1Id = "00000000-0000-0000-0000-000000000201";
        const string imageShelter2Img2Id = "00000000-0000-0000-0000-000000000202";

        // Animals
        const string imageAnimal1Img1Id = "00000000-0000-0000-0000-000000001101";
        const string imageAnimal1Img2Id = "00000000-0000-0000-0000-000000001102";
        const string imageAnimal2Img1Id = "00000000-0000-0000-0000-000000002101";
        const string imageAnimal2Img2Id = "00000000-0000-0000-0000-000000002102";
        const string imageAnimal3Img1Id = "00000000-0000-0000-0000-000000003101";
        const string imageAnimal3Img2Id = "00000000-0000-0000-0000-000000003102";
        const string imageAnimal4Img1Id = "00000000-0000-0000-0000-000000004101";
        const string imageAnimal4Img2Id = "00000000-0000-0000-0000-000000004102";
        const string imageAnimal5Img1Id = "00000000-0000-0000-0000-000000005101";
        const string imageAnimal5Img2Id = "00000000-0000-0000-0000-000000005102";
        const string imageAnimal6Img1Id = "00000000-0000-0000-0000-000000006101";
        const string imageAnimal6Img2Id = "00000000-0000-0000-0000-000000006102";
        const string imageAnimal7Img1Id = "00000000-0000-0000-0000-000000007101";
        const string imageAnimal7Img2Id = "00000000-0000-0000-0000-000000007102";

        // Favorites test
        const string user7Id = "77777777-7777-7777-7777-777777777777"; // Gustavo (user with favorites)
        const string animal12Id = "f055cc31-fdeb-4c65-bb73-4f558f67dd1d";
        const string animal13Id = "f055cc31-fdeb-4c65-bb73-4f558f67dd2d";
        const string animal14Id = "f055cc31-fdeb-4c65-bb73-4f558f67dd3d";

        const string favorite1Id = "fav00000-0000-0000-0000-000000000001";
        const string favorite2Id = "fav00000-0000-0000-0000-000000000002";
        const string favorite3Id = "fav00000-0000-0000-0000-000000000003";

        // Favorites test, image ids
        const string imageAnimal12Img1Id = "00000000-0000-0000-0000-000000012101";
        const string imageAnimal12Img2Id = "00000000-0000-0000-0000-000000012102";
        const string imageAnimal13Img1Id = "00000000-0000-0000-0000-000000013101";
        const string imageAnimal13Img2Id = "00000000-0000-0000-0000-000000013102";
        const string imageAnimal14Img1Id = "00000000-0000-0000-0000-000000014101";
        const string imageAnimal14Img2Id = "00000000-0000-0000-0000-000000014102";

        if (resetDatabase && dbContext.Database.IsRelational())
        {
            await dbContext.Database.EnsureDeletedAsync();
            await dbContext.Database.MigrateAsync();
        }

        // ======== SEED SHELTERS ========
        if (!dbContext.Shelters.Any())
        {
            var shelters = new List<Shelter>
            {
                new()
                {
                    Id = shelter1Id,
                    Name = "Test Shelter",
                    Street = "Rua das Flores 123",
                    City = "Porto",
                    PostalCode = "4000-123",
                    Phone = "912345678",
                    NIF = "123456789",
                    OpeningTime = new TimeOnly(9, 0, 0),
                    ClosingTime = new TimeOnly(18, 0, 0),
                    CreatedAt = DateTime.UtcNow
                },
                new()
                {
                    Id = shelter2Id,
                    Name = "Test Shelter 2",
                    Street = "Rua de Cima 898",
                    City = "Porto",
                    PostalCode = "4000-125",
                    Phone = "224589631",
                    NIF = "999999999",
                    OpeningTime = new TimeOnly(9, 0, 0),
                    ClosingTime = new TimeOnly(18, 0, 0),
                    CreatedAt = DateTime.UtcNow
                }
            };

            await dbContext.Shelters.AddRangeAsync(shelters);
            await dbContext.SaveChangesAsync();
        }

        // ======== USERS SHELTERS ========

        if (!userManager.Users.Any())
        {
            var roles = new List<string> { platformAdmin, adminCaa, userRole };
            var logger = loggerFactory.CreateLogger("DbInitializer");

            foreach (var role in roles)
            {
                if (!await roleManager.RoleExistsAsync(role))
                {
                    await roleManager.CreateAsync(new IdentityRole(role));
                }
            }

            var users = new List<User>
            {
                new()
                {
                    Id = user2Id,
                    Name = "Bob Johnson",
                    UserName = "bob@test.com",
                    Email = "bob@test.com",
                    City = "Porto",
                    Street = "Rua das Flores 10",
                    PostalCode = "4000-123",
                    BirthDate = new DateTime(1995, 4, 12),
                    PhoneNumber = "912345678",
                    CreatedAt = DateTime.UtcNow
                },
                new()
                {
                    Id = user1Id,
                    Name = "Alice Ferreira",
                    UserName = "alice@test.com",
                    Email = "alice@test.com",
                    City = "Lisboa",
                    Street = "Avenida da Liberdade 55",
                    PostalCode = "1250-123",
                    BirthDate = new DateTime(1998, 11, 2),
                    PhoneNumber = "934567890",
                    CreatedAt = DateTime.UtcNow,
                    ShelterId = shelter1Id
                },
                new()
                {
                    Id = user3Id,
                    Name = "Carlos Santos",
                    UserName = "carlos@test.com",
                    Email = "carlos@test.com",
                    City = "Coimbra",
                    Street = "Rua do Penedo 32",
                    PostalCode = "3000-222",
                    BirthDate = new DateTime(1992, 6, 8),
                    PhoneNumber = "967123456",
                    CreatedAt = DateTime.UtcNow
                },
                new()
                {
                    Id = user4Id,
                    Name = "Diana Silva",
                    UserName = "diana@test.com",
                    Email = "diana@test.com",
                    City = "Faro",
                    Street = "Rua das Oliveiras 8",
                    PostalCode = "8000-333",
                    BirthDate = new DateTime(1990, 9, 30),
                    PhoneNumber = "925111333",
                    CreatedAt = DateTime.UtcNow
                },
                new()
                {
                    Id = user5Id,
                    Name = "Eduardo Lima",
                    UserName = "eduardo@test.com",
                    Email = "eduardo@test.com",
                    City = "Braga",
                    Street = "Rua Nova 42",
                    PostalCode = "4700-321",
                    BirthDate = new DateTime(1988, 2, 14),
                    PhoneNumber = "915222444",
                    CreatedAt = DateTime.UtcNow
                },
                new()
                {
                    Id = user6Id,
                    Name = "Filipe Marques",
                    UserName = "filipe@test.com",
                    Email = "filipe@test.com",
                    City = "Porto",
                    Street = "Rua das Oliveiras 99",
                    PostalCode = "4000-450",
                    BirthDate = new DateTime(1994, 5, 27),
                    PhoneNumber = "912345999",
                    CreatedAt = DateTime.UtcNow,
                    ShelterId = "22222222-2222-2222-2222-222222222222" // Test Shelter 2
                },
                new()
                {
                    Id = user7Id,
                    Name = "Gustavo Pereira",
                    UserName = "gustavo@test.com",
                    Email = "gustavo@test.com",
                    City = "Lisboa",
                    Street = "Rua dos Favoritos 15",
                    PostalCode = "1200-100",
                    BirthDate = new DateTime(1993, 8, 20),
                    PhoneNumber = "918888777",
                    CreatedAt = DateTime.UtcNow
                }
            };

            foreach (var user in users)
            {
                var result = await userManager.CreateAsync(user, "Pa$$w0rd");

                if (result.Succeeded)
                {
                    var role = user.Email switch
                    {
                        "bob@test.com" => platformAdmin,
                        "alice@test.com" => adminCaa,
                        "filipe@test.com" => adminCaa,
                        _ => userRole
                    };

                    await userManager.AddToRoleAsync(user, role);
                }
                else
                {
                    logger.LogWarning("Erro ao criar utilizador {Email}: {Errors}", user.Email,
                        string.Join(", ", result.Errors.Select(e => e.Description)));
                }
            }
        }

        // ======== SEED BREEDS ========
        if (!dbContext.Breeds.Any())
        {
            var breeds = new List<Breed>
            {
                new() { Id = breed1Id, Name = "Siamês", Description = "Raça de gato elegante e sociável." },
                new() { Id = breed2Id, Name = "Beagle", Description = "Cão amigável, curioso e ativo." },
                new() { Id = breed3Id, Name = "Pastor Alemão", Description = "Cão leal, inteligente e protetor." }
            };

            await dbContext.Breeds.AddRangeAsync(breeds);
            await dbContext.SaveChangesAsync();
        }

        // ======== SEED ANIMALS ========

        if (!dbContext.Animals.Any())
        {
            var animals = new List<Animal>
            {
                new()
                {
                    Id = animal1Id,
                    Name = "Bolinhas",
                    AnimalState = AnimalState.Available,
                    Description = "Gato muito meigo e brincalhão, gosta de dormir ao sol.",
                    Species = Species.Cat,
                    Size = SizeType.Small,
                    Sex = SexType.Male,
                    Colour = "Branco e cinzento",
                    BirthDate = new DateOnly(2022, 4, 15),
                    Sterilized = true,
                    BreedId = breed2Id,
                    Cost = 30,
                    Features = "Olhos verdes, muito sociável",
                    ShelterId = shelter1Id,
                    Images = new List<Image>()
                },
                new()
                {
                    Id = animal2Id,
                    Name = "Lunica",
                    AnimalState = AnimalState.Available,
                    Description = "Cadela jovem e energética, ideal para famílias com crianças.",
                    Species = Species.Dog,
                    Size = SizeType.Medium,
                    Sex = SexType.Female,
                    Colour = "Castanho claro",
                    BirthDate = new DateOnly(2021, 11, 5),
                    Sterilized = true,
                    BreedId = breed2Id,
                    Cost = 50,
                    Features = "Muito obediente e adora correr",
                    ShelterId = shelter1Id,
                    Images = new List<Image>()
                },
                new()
                {
                    Id = animal3Id,
                    Name = "Tico",
                    AnimalState = AnimalState.Available,
                    Description = "Papagaio falador que adora companhia humana.",
                    Species = Species.Cat,
                    Size = SizeType.Small,
                    Sex = SexType.Male,
                    Colour = "Verde com azul",
                    BirthDate = new DateOnly(2020, 2, 10),
                    Sterilized = false,
                    BreedId = breed2Id,
                    Cost = 80,
                    Features = "Sabe dizer 'Olá!' e assobiar",
                    ShelterId = shelter1Id,
                    Images = new List<Image>()
                },
                new()
                {
                    Id = animal4Id,
                    Name = "Mika",
                    AnimalState = AnimalState.Available,
                    Description = "Gata calma e dócil, procura um lar tranquilo.",
                    Species = Species.Cat,
                    Size = SizeType.Small,
                    Sex = SexType.Female,
                    Colour = "Preto",
                    BirthDate = new DateOnly(2020, 8, 22),
                    Sterilized = true,
                    BreedId = breed2Id,
                    Cost = 25,
                    Features = "Olhos azuis intensos",
                    ShelterId = shelter1Id,
                    Images = new List<Image>()
                },
                new()
                {
                    Id = animal5Id,
                    Name = "Thor",
                    AnimalState = AnimalState.Available,
                    Description = "Cão de guarda muito protetor, mas fiel à família.",
                    Species = Species.Dog,
                    Size = SizeType.Large,
                    Sex = SexType.Male,
                    Colour = "Preto e castanho",
                    BirthDate = new DateOnly(2019, 6, 30),
                    Sterilized = false,
                    BreedId = breed2Id,
                    Cost = 100,
                    Features = "Muito atento e obediente",
                    ShelterId = shelter1Id,
                    Images = new List<Image>()
                },
                new()
                {
                    Id = animal6Id,
                    Name = "Nina",
                    AnimalState = AnimalState.Available,
                    Description = "Coelha curiosa e afetuosa, gosta de cenouras e de brincar.",
                    Species = Species.Dog,
                    Size = SizeType.Small,
                    Sex = SexType.Female,
                    Colour = "Branco com manchas castanhas",
                    BirthDate = new DateOnly(2023, 3, 10),
                    Sterilized = false,
                    BreedId = breed2Id,
                    Cost = 15,
                    Features = "Orelhas pequenas e pelo macio",
                    ShelterId = shelter1Id,
                    Images = new List<Image>()
                },
                new()
                {
                    Id = animal7Id,
                    Name = "Rockito",
                    AnimalState = AnimalState.Inactive,
                    Description = "Cão atlético e leal, ideal para quem gosta de caminhadas.",
                    Species = Species.Dog,
                    Size = SizeType.Medium,
                    Sex = SexType.Male,
                    Colour = "Cinza",
                    BirthDate = new DateOnly(2022, 7, 19),
                    Sterilized = true,
                    BreedId = breed2Id,
                    Cost = 70,
                    Features = "Olhos azuis e muita energia",
                    ShelterId = shelter1Id,
                    Images = new List<Image>()
                },
                new()
                {
                    Id = animal8Id,
                    Name = "Amora",
                    AnimalState = AnimalState.HasOwner,
                    Description = "Gata jovem e curiosa, adora caçar brinquedos.",
                    Species = Species.Cat,
                    Size = SizeType.Small,
                    Sex = SexType.Female,
                    Colour = "Cinzento e branco",
                    BirthDate = new DateOnly(2023, 5, 14),
                    Sterilized = false,
                    BreedId = breed2Id,
                    Cost = 20,
                    Features = "Bigodes longos e muito expressiva",
                    ShelterId = shelter1Id,
                    Images = new List<Image>()
                },
                new()
                {
                    Id = animal9Id,
                    Name = "Zeus",
                    AnimalState = AnimalState.TotallyFostered,
                    Description = "Cavalo calmo e bem treinado, ótimo para equitação.",
                    Species = Species.Dog,
                    Size = SizeType.Large,
                    Sex = SexType.Male,
                    Colour = "Castanho escuro",
                    BirthDate = new DateOnly(2017, 9, 1),
                    Sterilized = true,
                    BreedId = breed2Id,
                    Cost = 500,
                    Features = "Crina longa e brilhante",
                    ShelterId = shelter1Id,
                    Images = new List<Image>()
                },
                new()
                {
                    Id = animal10Id,
                    Name = "Pipoca",
                    AnimalState = AnimalState.PartiallyFostered,
                    Description = "Hamster pequena e simpática, ideal para crianças.",
                    Species = Species.Dog,
                    Size = SizeType.Small,
                    Sex = SexType.Female,
                    Colour = "Dourado",
                    BirthDate = new DateOnly(2024, 1, 12),
                    Sterilized = false,
                    BreedId = breed2Id,
                    Cost = 10,
                    Features = "Muito ativa e adora correr na roda",
                    ShelterId = shelter1Id,
                    Images = new List<Image>()
                },
                new()
                {
                    Id = animal11Id,
                    Name = "Tobias",
                    AnimalState = AnimalState.Available,
                    Description = "Cão de porte médio, muito sociável e adora passeios longos.",
                    Species = Species.Dog,
                    Size = SizeType.Medium,
                    Sex = SexType.Male,
                    Colour = "Preto e branco",
                    BirthDate = new DateOnly(2020, 6, 12),
                    Sterilized = true,
                    BreedId = breed2Id,
                    Cost = 60,
                    Features = "Brincalhão, curioso e adaptável a diferentes ambientes",
                    ShelterId = shelter1Id,
                    Images = new List<Image>()
                },


                // ======== ANIMALS FOR ELIGIBITY TESTING  ========

                // 1. Animal Available for Ownership (200 OK)
                new()
                {
                    Id = "available-animal-id-123",
                    Name = "TestDog Available",
                    AnimalState = AnimalState.Available,
                    Description = "Animal de teste disponível para adoção",
                    Species = Species.Dog,
                    Size = SizeType.Medium,
                    Sex = SexType.Male,
                    Colour = "Preto",
                    BirthDate = new DateOnly(2022, 1, 15),
                    Sterilized = true,
                    BreedId = breed2Id,
                    Cost = 40,
                    Features = "Animal de teste - Estado: Available",
                    ShelterId = shelter1Id,
                    Images = new List<Image>()
                },

                // 2. Animal with owner (400 Bad Request)
                new()
                {
                    Id = "animal-with-owner-id",
                    Name = "TestDog HasOwner",
                    AnimalState = AnimalState.HasOwner,
                    Description = "Animal de teste que já tem dono",
                    Species = Species.Dog,
                    Size = SizeType.Small,
                    Sex = SexType.Female,
                    Colour = "Branco",
                    BirthDate = new DateOnly(2021, 5, 10),
                    Sterilized = true,
                    BreedId = breed2Id,
                    Cost = 35,
                    Features = "Animal de teste - Estado: HasOwner",
                    ShelterId = shelter1Id,
                    OwnerId = user3Id, // Carlos
                    OwnershipStartDate = DateTime.UtcNow.AddMonths(-2),
                    Images = new List<Image>()
                },

                // 3. Animal Inactive (400 Bad Request)
                new()
                {
                    Id = "inactive-animal-id",
                    Name = "TestCat Inactive",
                    AnimalState = AnimalState.Inactive,
                    Description = "Animal de teste inativo",
                    Species = Species.Cat,
                    Size = SizeType.Small,
                    Sex = SexType.Male,
                    Colour = "Cinzento",
                    BirthDate = new DateOnly(2020, 8, 20),
                    Sterilized = true,
                    BreedId = breed1Id,
                    Cost = 25,
                    Features = "Animal de teste - Estado: Inactive",
                    ShelterId = shelter1Id,
                    Images = new List<Image>()
                },

<<<<<<< HEAD
            // 5. Animal Totally Fostered (400 Bad Request)
            new()
            {
                Id = "totally-fostered-animal-id",
                Name = "TestCat TotallyFostered",
                AnimalState = AnimalState.TotallyFostered,
                Description = "Animal de teste totalmente acolhido",
                Species = Species.Cat,
                Size = SizeType.Small,
                Sex = SexType.Female,
                Colour = "Laranja",
                BirthDate = new DateOnly(2022, 7, 12),
                Sterilized = true,
                BreedId = breed1Id,
                Cost = 30,
                Features = "Animal de teste - Estado: TotallyFostered",
                ShelterId = shelter1Id,
                Images = new List<Image>()
            },
            // ========== ANIMALS FOR FAVORITE TESTING =====================
            new()
            {
                Id = animal12Id,
                Name = "Luna",
                AnimalState = AnimalState.Available,
                Description = "Gata carinhosa e tranquila, ideal para apartamento.",
                Species = Species.Cat,
                Size = SizeType.Small,
                Sex = SexType.Female,
                Colour = "Cinza prateado",
                BirthDate = new DateOnly(2021, 2, 18),
                Sterilized = true,
                BreedId = breed1Id,
                Cost = 35,
                Features = "Pelagem sedosa, olhos verdes",
                ShelterId = shelter1Id,
                Images = new List<Image>()
            },
            new()
            {
                Id = animal13Id,
                Name = "Rex",
                AnimalState = AnimalState.Available,
                Description = "Cão ativo e brincalhão, adora crianças.",
                Species = Species.Dog,
                Size = SizeType.Medium,
                Sex = SexType.Male,
                Colour = "Castanho avermelhado",
                BirthDate = new DateOnly(2020, 9, 5),
                Sterilized = true,
                BreedId = breed2Id,
                Cost = 55,
                Features = "Muito energético, gosta de correr",
                ShelterId = shelter1Id,
                Images = new List<Image>()
            },
            new()
            {
                Id = animal14Id,
                Name = "Simba",
                AnimalState = AnimalState.Available,
                Description = "Gato jovem e curioso, adora explorar.",
                Species = Species.Cat,
                Size = SizeType.Small,
                Sex = SexType.Male,
                Colour = "Laranja tigrado",
                BirthDate = new DateOnly(2022, 6, 10),
                Sterilized = false,
                BreedId = breed1Id,
                Cost = 28,
                Features = "Muito brincalhão e ativo",
                ShelterId = shelter1Id,
                Images = new List<Image>()
            }
        };
=======
                // 4. Animal Partially Fostered (400 Bad Request)
                new()
                {
                    Id = "partially-fostered-animal-id",
                    Name = "TestDog PartiallyFostered",
                    AnimalState = AnimalState.PartiallyFostered,
                    Description = "Animal de teste parcialmente acolhido",
                    Species = Species.Dog,
                    Size = SizeType.Large,
                    Sex = SexType.Male,
                    Colour = "Castanho",
                    BirthDate = new DateOnly(2021, 3, 5),
                    Sterilized = false,
                    BreedId = breed3Id,
                    Cost = 60,
                    Features = "Animal de teste - Estado: PartiallyFostered",
                    ShelterId = shelter1Id,
                    Images = new List<Image>()
                },

                // 5. Animal Totally Fostered (400 Bad Request)
                new()
                {
                    Id = "totally-fostered-animal-id",
                    Name = "TestCat TotallyFostered",
                    AnimalState = AnimalState.TotallyFostered,
                    Description = "Animal de teste totalmente acolhido",
                    Species = Species.Cat,
                    Size = SizeType.Small,
                    Sex = SexType.Female,
                    Colour = "Laranja",
                    BirthDate = new DateOnly(2022, 7, 12),
                    Sterilized = true,
                    BreedId = breed1Id,
                    Cost = 30,
                    Features = "Animal de teste - Estado: TotallyFostered",
                    ShelterId = shelter1Id,
                    Images = new List<Image>()
                }
            };
>>>>>>> 34914336

            await dbContext.Animals.AddRangeAsync(animals);
            await dbContext.SaveChangesAsync();
        }

        // ======== IMAGES SEED ========

        if (!dbContext.Images.Any())
        {
            var images = new List<Image>
            {
                // === SHELTER 1 ===
                new()
                {
                    Id = imageShelter1Img1Id,
                    ShelterId = shelter1Id,
                    Url = imageShelterUrl1_1,
                    Description = "Fachada principal do CAA Porto",
                    IsPrincipal = true,
                    PublicId = publicIdShelter1Img1
                },
                new()
                {
                    Id = imageShelter1Img2Id,
                    ShelterId = shelter1Id,
                    Url = imageShelterUrl1_2,
                    Description = "Área exterior do abrigo",
                    IsPrincipal = false,
                    PublicId = publicIdShelter1Img2
                },

                // === SHELTER 2 ===
                new()
                {
                    Id = imageShelter2Img1Id,
                    ShelterId = shelter2Id,
                    Url = imageShelterUrl2_1,
                    Description = "Entrada principal do CAA de Cima",
                    IsPrincipal = true,
                    PublicId = publicIdShelter2Img1
                },
                new()
                {
                    Id = imageShelter2Img2Id,
                    ShelterId = shelter2Id,
                    Url = imageShelterUrl2_2,
                    Description = "Zona de descanso dos animais",
                    IsPrincipal = false,
                    PublicId = publicIdShelter2Img2
                },

                // === ANIMAL 1 ===
                new()
                {
                    Id = imageAnimal1Img1Id,
                    AnimalId = animal1Id,
                    Url = imageUrl1_1,
                    Description = "Bolinhas deitado ao sol",
                    IsPrincipal = true,
                    PublicId = publicIdAnimal1Img1
                },
                new()
                {
                    Id = imageAnimal1Img2Id,
                    AnimalId = animal1Id,
                    Url = imageUrl1_2,
                    Description = "Bolinhas a brincar com bola",
                    IsPrincipal = false,
                    PublicId = publicIdAnimal1Img2
                },

                // === ANIMAL 2 ===
                new()
                {
                    Id = imageAnimal2Img1Id,
                    AnimalId = animal2Id,
                    Url = imageUrl2_1,
                    Description = "Luna a correr no jardim",
                    IsPrincipal = true,
                    PublicId = publicIdAnimal2Img1
                },
                new()
                {
                    Id = imageAnimal2Img2Id,
                    AnimalId = animal2Id,
                    Url = imageUrl2_2,
                    Description = "Luna a dormir tranquilamente",
                    IsPrincipal = false,
                    PublicId = publicIdAnimal2Img2
                },

                // === ANIMAL 3 ===
                new()
                {
                    Id = imageAnimal3Img1Id,
                    AnimalId = animal3Id,
                    Url = imageUrl3_1,
                    Description = "Tico no poleiro",
                    IsPrincipal = true,
                    PublicId = publicIdAnimal3Img1
                },
                new()
                {
                    Id = imageAnimal3Img2Id,
                    AnimalId = animal3Id,
                    Url = imageUrl3_2,
                    Description = "Tico a abrir as asas",
                    IsPrincipal = false,
                    PublicId = publicIdAnimal3Img2
                },

                // === ANIMAL 4 ===
                new()
                {
                    Id = imageAnimal4Img1Id,
                    AnimalId = animal4Id,
                    Url = imageUrl4_1,
                    Description = "Mika deitada no sofá",
                    IsPrincipal = true,
                    PublicId = publicIdAnimal4Img1
                },
                new()
                {
                    Id = imageAnimal4Img2Id,
                    AnimalId = animal4Id,
                    Url = imageUrl4_2,
                    Description = "Mika a brincar com uma corda",
                    IsPrincipal = false,
                    PublicId = publicIdAnimal4Img2
                },

                // === ANIMAL 5 ===
                new()
                {
                    Id = imageAnimal5Img1Id,
                    AnimalId = animal5Id,
                    Url = imageUrl5_1,
                    Description = "Thor atento ao portão",
                    IsPrincipal = true,
                    PublicId = publicIdAnimal5Img1
                },
                new()
                {
                    Id = imageAnimal5Img2Id,
                    AnimalId = animal5Id,
                    Url = imageUrl5_2,
                    Description = "Thor a correr no pátio",
                    IsPrincipal = false,
                    PublicId = publicIdAnimal5Img2
                },

                // === ANIMAL 6 ===
                new()
                {
                    Id = imageAnimal6Img1Id,
                    AnimalId = animal6Id,
                    Url = imageUrl6_1,
                    Description = "Nina a comer cenoura",
                    IsPrincipal = true,
                    PublicId = publicIdAnimal6Img1
                },
                new()
                {
                    Id = imageAnimal6Img2Id,
                    AnimalId = animal6Id,
                    Url = imageUrl6_2,
                    Description = "Nina a explorar o jardim",
                    IsPrincipal = false,
                    PublicId = publicIdAnimal6Img2
                },

                // === ANIMAL 7 ===
                new()
                {
                    Id = imageAnimal7Img1Id,
                    AnimalId = animal7Id,
                    Url = imageUrl7_1,
                    Description = "Rockito a observar o horizonte",
                    IsPrincipal = true,
                    PublicId = publicIdAnimal7Img1
                },
                new()
                {
                    Id = imageAnimal7Img2Id,
                    AnimalId = animal7Id,
                    Url = imageUrl7_2,
                    Description = "Rockito a brincar no campo",
                    IsPrincipal = false,
                    PublicId = publicIdAnimal7Img2
                },

                // =============== FAVORITES IMAGE SEEDS ==================


                // === ANIMAL 12 (Luna) ===
            new()
            {
                Id = imageAnimal12Img1Id,
                AnimalId = animal12Id,
                Url = imageUrl1_1,
                Description = "Luna a descansar",
                IsPrincipal = true,
                PublicId = publicIdAnimal1Img1
            },
            new()
            {
                Id = imageAnimal12Img2Id,
                AnimalId = animal12Id,
                Url = imageUrl1_2,
                Description = "Luna a brincar",
                IsPrincipal = false,
                PublicId = publicIdAnimal1Img2
            },

            // === ANIMAL 13 (Rex) ===
            new()
            {
                Id = imageAnimal13Img1Id,
                AnimalId = animal13Id,
                Url = imageUrl1_1,
                Description = "Rex no jardim",
                IsPrincipal = true,
                PublicId = publicIdAnimal1Img1
            },
            new()
            {
                Id = imageAnimal13Img2Id,
                AnimalId = animal13Id,
                Url = imageUrl1_2,
                Description = "Rex a correr",
                IsPrincipal = false,
                PublicId = publicIdAnimal1Img2
            },

            // === ANIMAL 14 (Simba) ===
            new()
            {
                Id = imageAnimal14Img1Id,
                AnimalId = animal14Id,
                Url = imageUrl1_1,
                Description = "Simba a explorar",
                IsPrincipal = true,
                PublicId = publicIdAnimal1Img1
            },
            new()
            {
                Id = imageAnimal14Img2Id,
                AnimalId = animal14Id,
                Url = imageUrl1_2,
                Description = "Simba a dormir",
                IsPrincipal = false,
                PublicId = publicIdAnimal1Img2
            }
            };

            await dbContext.Images.AddRangeAsync(images);
            await dbContext.SaveChangesAsync();
        }

        // ======== SEED FOSTERINGS ========
        if (!dbContext.Fosterings.Any())
        {
            const string fostering1Id = "f0000000-0000-0000-0000-000000000001";
            const string fostering2Id = "f0000000-0000-0000-0000-000000000002";
            const string fostering3Id = "f0000000-0000-0000-0000-000000000003";

            var fosterings = new List<Fostering>
            {
                new ()
                {
                    Id = fostering1Id,
                    AnimalId = animal2Id,
                    UserId = user4Id,   
                    Amount = 10,
                    Status = FosteringStatus.Active,
                    StartDate = DateTime.UtcNow
                },
                new()
                {
                    Id = fostering2Id,
                    UserId = user4Id, // Diana
                    AnimalId = animal3Id, // Rocky
                    Amount = 20.00m,
                    Status = FosteringStatus.Active,
                    StartDate = DateTime.UtcNow.AddDays(-10),
                    EndDate = DateTime.UtcNow.AddDays(50),
                    UpdatedAt = DateTime.UtcNow
                },
                new()
                {
                    Id = fostering3Id,
                    UserId = user4Id, // Diana
                    AnimalId = animal4Id, // Mika
                    Amount = 10.00m,
                    Status = FosteringStatus.Active,
                    StartDate = DateTime.UtcNow.AddDays(-5),
                    EndDate = DateTime.UtcNow.AddDays(25),
                    UpdatedAt = DateTime.UtcNow
                }
            };

            await dbContext.Fosterings.AddRangeAsync(fosterings);
            await dbContext.SaveChangesAsync();
        }

<<<<<<< HEAD
        // ======== SEED FAVORITES ========
        if (!dbContext.Favorites.Any())
        {
            var favorites = new List<Favorite>
            {
                new()
                {
                    Id = favorite1Id,
                    UserId = user7Id,  // Gustavo
                    AnimalId = animal12Id,  // Luna
                    IsActive = true,
                    CreatedAt = DateTime.UtcNow.AddDays(-3)
                },
                new()
                {
                    Id = favorite2Id,
                    UserId = user7Id,  // Gustavo
                    AnimalId = animal13Id,  // Rex
                    IsActive = true,
                    CreatedAt = DateTime.UtcNow.AddDays(-2)
                },
                new()
                {
                    Id = favorite3Id,
                    UserId = user7Id,  // Gustavo
                    AnimalId = animal14Id,  // Simba
                    IsActive = true,
                    CreatedAt = DateTime.UtcNow.AddDays(-1)
                }
            };

            await dbContext.Favorites.AddRangeAsync(favorites);
            await dbContext.SaveChangesAsync();
        }
=======


//======== SEED FOR OWNERSHIPS CONTROLLER ========
        // Create Users
        var user1 = new User
        {
            Id = "user-1",
            UserName = "user1@test.com",
            Email = "user1@test.com",
            Name = "João Silva",
            BirthDate = new DateTime(1990, 5, 15),
            Street = "Rua das Flores, 123",
            City = "Porto",
            PostalCode = "4000-001",
            PhoneNumber = "912345678",
            EmailConfirmed = true
        };


        var user2 = new User
        {
            Id = "user-2",
            UserName = "user2@test.com",
            Email = "user2@test.com",
            Name = "Maria Santos",
            BirthDate = new DateTime(1985, 8, 20),
            Street = "Avenida da Liberdade, 456",
            City = "Lisboa",
            PostalCode = "1250-001",
            PhoneNumber = "923456789",
            EmailConfirmed = true
        };

        var user3 = new User
        {
            Id = "user-3",
            UserName = "user3@test.com",
            Email = "user3@test.com",
            Name = "Carlos Pereira",
            BirthDate = new DateTime(1995, 3, 10),
            Street = "Rua do Comércio, 789",
            City = "Braga",
            PostalCode = "4700-001",
            PhoneNumber = "934567890",
            EmailConfirmed = true
        };

        await userManager.CreateAsync(user1, "Test@123");
        await userManager.CreateAsync(user2, "Test@123");
        await userManager.CreateAsync(user3, "Test@123");
        await userManager.AddToRoleAsync(user1, userRole);
        await userManager.AddToRoleAsync(user2, userRole);
        await userManager.AddToRoleAsync(user3, userRole);


        // Create Shelters
        var shelter1 = new Shelter
        {
            Id = "shelter-1",
            Name = "Associação Protetora dos Animais do Porto",
            Street = "Rua dos Animais, 100",
            City = "Porto",
            PostalCode = "4100-001",
            Phone = "222333444",
            NIF = "501234567",
            OpeningTime = new TimeOnly(9, 0),
            ClosingTime = new TimeOnly(18, 0)
        };

        var shelter2 = new Shelter
        {
            Id = "shelter-2",
            Name = "Centro de Recolha Animal de Lisboa",
            Street = "Avenida dos Bichos, 200",
            City = "Lisboa",
            PostalCode = "1300-001",
            Phone = "213444555",
            NIF = "502345678",
            OpeningTime = new TimeOnly(10, 0),
            ClosingTime = new TimeOnly(19, 0)
        };

        await dbContext.Shelters.AddRangeAsync(shelter1, shelter2);

        // Create Shelter Images
        var shelterImage1 = new Image
        {
            Id = "shelter-img-1",
            PublicId = "shelters/shelter1_main",
            Url = "https://example.com/shelter1.jpg",
            Description = "Foto principal do abrigo",
            IsPrincipal = true,
            ShelterId = shelter1.Id
        };

        var shelterImage2 = new Image
        {
            Id = "shelter-img-2",
            PublicId = "shelters/shelter2_main",
            Url = "https://example.com/shelter2.jpg",
            Description = "Foto principal do abrigo",
            IsPrincipal = true,
            ShelterId = shelter2.Id
        };

        await dbContext.Images.AddRangeAsync(shelterImage1, shelterImage2);

        // Create Breeds
        var breed1 = new Breed
        {
            Id = "breed-1",
            Name = "Labrador Retriever",
            Description = "Cão de porte médio a grande, muito amigável"
        };

        var breed2 = new Breed
        {
            Id = "breed-2",
            Name = "Golden Retriever",
            Description = "Cão grande, dócil e muito inteligente"
        };

        var breed3 = new Breed
        {
            Id = "breed-3",
            Name = "Pastor Português",
            Description = "Cão grande, protetor e leal"
        };

        var breed4 = new Breed
        {
            Id = "breed-4",
            Name = "Rafeiro",
            Description = "Cão de porte médio, curioso e enérgico"
        };

        await dbContext.Breeds.AddRangeAsync(breed1, breed2, breed3, breed4);
        await dbContext.SaveChangesAsync();

        // Create Animals WITHOUT owners (available for ownership requests)
        var animal1 = new Animal
        {
            Id = "animal-1",
            Name = "Rex",
            AnimalState = AnimalState.Available,
            Description = "Cão muito amigável e brincalhão",
            Species = Species.Dog,
            Size = SizeType.Medium,
            Sex = SexType.Male,
            Colour = "Dourado",
            BirthDate = new DateOnly(2020, 3, 15),
            Sterilized = true,
            Cost = 50,
            Features = "Adora crianças, muito energético",
            ShelterId = shelter1.Id,
            BreedId = breed1.Id,
            OwnerId = null // No owner yet
        };

        var animal2 = new Animal
        {
            Id = "animal-2",
            Name = "Bella",
            AnimalState = AnimalState.Available,
            Description = "Cadela dócil e carinhosa",
            Species = Species.Dog,
            Size = SizeType.Large,
            Sex = SexType.Female,
            Colour = "Castanho",
            BirthDate = new DateOnly(2019, 7, 20),
            Sterilized = true,
            Cost = 45,
            Features = "Muito calma, ideal para apartamento",
            ShelterId = shelter1.Id,
            BreedId = breed2.Id,
            OwnerId = null
        };

        var animal3 = new Animal
        {
            Id = "animal-3",
            Name = "Thor",
            AnimalState = AnimalState.Available,
            Description = "Cão protetor e leal",
            Species = Species.Dog,
            Size = SizeType.Large,
            Sex = SexType.Male,
            Colour = "Preto e castanho",
            BirthDate = new DateOnly(2018, 11, 10),
            Sterilized = false,
            Cost = 60,
            Features = "Precisa de espaço, bom guarda",
            ShelterId = shelter2.Id,
            BreedId = breed3.Id,
            OwnerId = null
        };

        // Additional animals for testing different ownership request scenarios
        var animal7 = new Animal
        {
            Id = "animal-7",
            Name = "Simba",
            AnimalState = AnimalState.Available,
            Description = "Cão jovem e cheio de energia",
            Species = Species.Dog,
            Size = SizeType.Medium,
            Sex = SexType.Male,
            Colour = "Laranja",
            BirthDate = new DateOnly(2022, 6, 8),
            Sterilized = false,
            Cost = 38,
            Features = "Adora brincar, precisa de treino",
            ShelterId = shelter2.Id,
            BreedId = breed4.Id,
            OwnerId = null
        };

        var animal8 = new Animal
        {
            Id = "animal-8",
            Name = "Nina",
            AnimalState = AnimalState.Available,
            Description = "Cadela idosa e calma",
            Species = Species.Dog,
            Size = SizeType.Small,
            Sex = SexType.Female,
            Colour = "Cinzento",
            BirthDate = new DateOnly(2015, 2, 14),
            Sterilized = true,
            Cost = 30,
            Features = "Perfeita para lares tranquilos",
            ShelterId = shelter1.Id,
            BreedId = breed1.Id,
            OwnerId = null
        };


        // Create Animals WITH owners (user2 owns these)
        var animal4 = new Animal
        {
            Id = "animal-4",
            Name = "Max",
            AnimalState = AnimalState.HasOwner,
            Description = "Cão adorável já adotado",
            Species = Species.Dog,
            Size = SizeType.Medium,
            Sex = SexType.Male,
            Colour = "Branco e preto",
            BirthDate = new DateOnly(2021, 1, 5),
            Sterilized = true,
            Cost = 40,
            Features = "Ama correr, muito sociável",
            ShelterId = shelter1.Id,
            BreedId = breed4.Id,
            OwnerId = user2.Id,
            OwnershipStartDate = DateTime.UtcNow.AddMonths(-6)
        };

        var animal5 = new Animal
        {
            Id = "animal-5",
            Name = "Luna",
            AnimalState = AnimalState.HasOwner,
            Description = "Cadela já com família",
            Species = Species.Dog,
            Size = SizeType.Small,
            Sex = SexType.Female,
            Colour = "Dourado claro",
            BirthDate = new DateOnly(2022, 4, 12),
            Sterilized = true,
            Cost = 35,
            Features = "Pequena e adorável, boa com gatos",
            ShelterId = shelter2.Id,
            BreedId = breed1.Id,
            OwnerId = user2.Id,
            OwnershipStartDate = DateTime.UtcNow.AddMonths(-2)
        };

        var animal6 = new Animal
        {
            Id = "animal-6",
            Name = "Bobby",
            AnimalState = AnimalState.HasOwner,
            Description = "Cão feliz com novo dono",
            Species = Species.Dog,
            Size = SizeType.Large,
            Sex = SexType.Male,
            Colour = "Dourado",
            BirthDate = new DateOnly(2019, 9, 25),
            Sterilized = true,
            Cost = 55,
            Features = "Calmo, ideal para idosos",
            ShelterId = shelter1.Id,
            BreedId = breed2.Id,
            OwnerId = user2.Id,
            OwnershipStartDate = DateTime.UtcNow.AddMonths(-10)
        };

        await dbContext.Animals.AddRangeAsync(animal1, animal2, animal3, animal4, animal5, animal6, animal7, animal8);


        // Create Animal Images
        var animalImages = new List<Image>
        {
            new Image
            {
                Id = "img-1", PublicId = "animals/rex_1", Url = "https://example.com/rex1.jpg",
                Description = "Rex brincando", IsPrincipal = true, AnimalId = animal1.Id
            },
            new Image
            {
                Id = "img-2", PublicId = "animals/rex_2", Url = "https://example.com/rex2.jpg",
                Description = "Rex descansando", IsPrincipal = false, AnimalId = animal1.Id
            },
            new Image
            {
                Id = "img-3", PublicId = "animals/bella_1", Url = "https://example.com/bella1.jpg",
                Description = "Bella sentada", IsPrincipal = true, AnimalId = animal2.Id
            },
            new Image
            {
                Id = "img-4", PublicId = "animals/thor_1", Url = "https://example.com/thor1.jpg",
                Description = "Thor em guarda", IsPrincipal = true, AnimalId = animal3.Id
            },
            new Image
            {
                Id = "img-5", PublicId = "animals/max_1", Url = "https://example.com/max1.jpg",
                Description = "Max feliz", IsPrincipal = true, AnimalId = animal4.Id
            },
            new Image
            {
                Id = "img-6", PublicId = "animals/luna_1", Url = "https://example.com/luna1.jpg",
                Description = "Luna adorável", IsPrincipal = true, AnimalId = animal5.Id
            },
            new Image
            {
                Id = "img-7", PublicId = "animals/bobby_1", Url = "https://example.com/bobby1.jpg",
                Description = "Bobby sorrindo", IsPrincipal = true, AnimalId = animal6.Id
            },
            new Image
            {
                Id = "img-8", PublicId = "animals/simba_1", Url = "https://example.com/simba1.jpg",
                Description = "Simba brincalhão", IsPrincipal = true, AnimalId = animal7.Id
            },
            new Image
            {
                Id = "img-9", PublicId = "animals/nina_1", Url = "https://example.com/nina1.jpg",
                Description = "Nina tranquila", IsPrincipal = true, AnimalId = animal8.Id
            }
        };

        await dbContext.Images.AddRangeAsync(animalImages);
        await dbContext.SaveChangesAsync();

        // Create Ownership Requests for user1 (multiple states)
        // Each user can only have ONE ownership request per animal (unique constraint on UserId + AnimalId)

        // Pending request for Rex

        var ownershipRequest1 = new OwnershipRequest
        {
            Id = "or-1",
            AnimalId = animal1.Id, // Rex
            UserId = user1.Id,
            Amount = 100,
            Status = OwnershipStatus.Pending,
            RequestInfo = "Tenho experiência com cães desta raça",
            RequestedAt = DateTime.UtcNow.AddDays(-5)
        };

        // Pending request for Bella
        var ownershipRequest2 = new OwnershipRequest
        {
            Id = "or-2",
            AnimalId = animal2.Id, // Bella
            UserId = user1.Id,
            Amount = 90,
            Status = OwnershipStatus.Pending,
            RequestInfo = "Procuro uma companheira calma",
            RequestedAt = DateTime.UtcNow.AddDays(-3)
        };

        // Recent rejected request for Thor (within last month)
        var ownershipRequest3 = new OwnershipRequest
        {
            Id = "or-3",
            AnimalId = animal3.Id, // Thor
            UserId = user1.Id,
            Amount = 120,
            Status = OwnershipStatus.Rejected,
            RequestInfo = "Tenho quintal grande",
            RequestedAt = DateTime.UtcNow.AddDays(-20),
            UpdatedAt = DateTime.UtcNow.AddDays(-15) // Rejected 15 days ago (within last month)
        };

        // Old rejected request for Simba (should NOT appear - more than 1 month old)
        var ownershipRequest4 = new OwnershipRequest
        {
            Id = "or-4",
            AnimalId = animal7.Id, // Simba (different animal!)
            UserId = user1.Id,
            Amount = 80,
            Status = OwnershipStatus.Rejected,
            RequestInfo = "Quero um cão jovem",
            RequestedAt = DateTime.UtcNow.AddDays(-50),
            UpdatedAt = DateTime.UtcNow.AddDays(-40) // Rejected 40 days ago (more than 1 month)
        };

        // Approved request for Nina (should NOT appear - approved requests excluded)
        var ownershipRequest5 = new OwnershipRequest
        {
            Id = "or-5",
            AnimalId = animal8.Id, // Nina (different animal!)
            UserId = user1.Id,
            Amount = 95,
            Status = OwnershipStatus.Approved,
            RequestInfo = "Perfeita para o meu estilo de vida",
            RequestedAt = DateTime.UtcNow.AddDays(-60),
            ApprovedAt = DateTime.UtcNow.AddDays(-55),
            UpdatedAt = DateTime.UtcNow.AddDays(-55)
        };

        await dbContext.OwnershipRequests.AddRangeAsync(
            ownershipRequest1,
            ownershipRequest2,
            ownershipRequest3,
            ownershipRequest4,
            ownershipRequest5
        );


        await dbContext.SaveChangesAsync();
>>>>>>> 34914336
    }
}<|MERGE_RESOLUTION|>--- conflicted
+++ resolved
@@ -626,7 +626,26 @@
                     Images = new List<Image>()
                 },
 
-<<<<<<< HEAD
+                // 4. Animal Partially Fostered (400 Bad Request)
+                new()
+                {
+                    Id = "partially-fostered-animal-id",
+                    Name = "TestDog PartiallyFostered",
+                    AnimalState = AnimalState.PartiallyFostered,
+                    Description = "Animal de teste parcialmente acolhido",
+                    Species = Species.Dog,
+                    Size = SizeType.Large,
+                    Sex = SexType.Male,
+                    Colour = "Castanho",
+                    BirthDate = new DateOnly(2021, 3, 5),
+                    Sterilized = false,
+                    BreedId = breed3Id,
+                    Cost = 60,
+                    Features = "Animal de teste - Estado: PartiallyFostered",
+                    ShelterId = shelter1Id,
+                    Images = new List<Image>()
+                },
+
             // 5. Animal Totally Fostered (400 Bad Request)
             new()
             {
@@ -702,48 +721,6 @@
                 Images = new List<Image>()
             }
         };
-=======
-                // 4. Animal Partially Fostered (400 Bad Request)
-                new()
-                {
-                    Id = "partially-fostered-animal-id",
-                    Name = "TestDog PartiallyFostered",
-                    AnimalState = AnimalState.PartiallyFostered,
-                    Description = "Animal de teste parcialmente acolhido",
-                    Species = Species.Dog,
-                    Size = SizeType.Large,
-                    Sex = SexType.Male,
-                    Colour = "Castanho",
-                    BirthDate = new DateOnly(2021, 3, 5),
-                    Sterilized = false,
-                    BreedId = breed3Id,
-                    Cost = 60,
-                    Features = "Animal de teste - Estado: PartiallyFostered",
-                    ShelterId = shelter1Id,
-                    Images = new List<Image>()
-                },
-
-                // 5. Animal Totally Fostered (400 Bad Request)
-                new()
-                {
-                    Id = "totally-fostered-animal-id",
-                    Name = "TestCat TotallyFostered",
-                    AnimalState = AnimalState.TotallyFostered,
-                    Description = "Animal de teste totalmente acolhido",
-                    Species = Species.Cat,
-                    Size = SizeType.Small,
-                    Sex = SexType.Female,
-                    Colour = "Laranja",
-                    BirthDate = new DateOnly(2022, 7, 12),
-                    Sterilized = true,
-                    BreedId = breed1Id,
-                    Cost = 30,
-                    Features = "Animal de teste - Estado: TotallyFostered",
-                    ShelterId = shelter1Id,
-                    Images = new List<Image>()
-                }
-            };
->>>>>>> 34914336
 
             await dbContext.Animals.AddRangeAsync(animals);
             await dbContext.SaveChangesAsync();
@@ -1049,42 +1026,6 @@
             await dbContext.SaveChangesAsync();
         }
 
-<<<<<<< HEAD
-        // ======== SEED FAVORITES ========
-        if (!dbContext.Favorites.Any())
-        {
-            var favorites = new List<Favorite>
-            {
-                new()
-                {
-                    Id = favorite1Id,
-                    UserId = user7Id,  // Gustavo
-                    AnimalId = animal12Id,  // Luna
-                    IsActive = true,
-                    CreatedAt = DateTime.UtcNow.AddDays(-3)
-                },
-                new()
-                {
-                    Id = favorite2Id,
-                    UserId = user7Id,  // Gustavo
-                    AnimalId = animal13Id,  // Rex
-                    IsActive = true,
-                    CreatedAt = DateTime.UtcNow.AddDays(-2)
-                },
-                new()
-                {
-                    Id = favorite3Id,
-                    UserId = user7Id,  // Gustavo
-                    AnimalId = animal14Id,  // Simba
-                    IsActive = true,
-                    CreatedAt = DateTime.UtcNow.AddDays(-1)
-                }
-            };
-
-            await dbContext.Favorites.AddRangeAsync(favorites);
-            await dbContext.SaveChangesAsync();
-        }
-=======
 
 
 //======== SEED FOR OWNERSHIPS CONTROLLER ========
@@ -1516,7 +1457,39 @@
         );
 
 
-        await dbContext.SaveChangesAsync();
->>>>>>> 34914336
+        // ======== SEED FAVORITES ========
+        if (!dbContext.Favorites.Any())
+        {
+            var favorites = new List<Favorite>
+            {
+                new()
+                {
+                    Id = favorite1Id,
+                    UserId = user7Id,  // Gustavo
+                    AnimalId = animal12Id,  // Luna
+                    IsActive = true,
+                    CreatedAt = DateTime.UtcNow.AddDays(-3)
+                },
+                new()
+                {
+                    Id = favorite2Id,
+                    UserId = user7Id,  // Gustavo
+                    AnimalId = animal13Id,  // Rex
+                    IsActive = true,
+                    CreatedAt = DateTime.UtcNow.AddDays(-2)
+                },
+                new()
+                {
+                    Id = favorite3Id,
+                    UserId = user7Id,  // Gustavo
+                    AnimalId = animal14Id,  // Simba
+                    IsActive = true,
+                    CreatedAt = DateTime.UtcNow.AddDays(-1)
+                }
+            };
+
+            await dbContext.Favorites.AddRangeAsync(favorites);
+            await dbContext.SaveChangesAsync();
+        }
     }
 }