﻿using Domain;
using Microsoft.AspNetCore.Identity.EntityFrameworkCore;
using Microsoft.EntityFrameworkCore;

namespace Persistence;

/// <summary>
/// Represents the application's primary database context for Entity Framework Core.
/// </summary>
/// <remarks>
/// The <see cref="AppDbContext"/> class manages access to the database and provides
/// the configuration for the application's entities.  
/// It defines the <see cref="DbSet{TEntity}"/> properties used for querying and saving instances
/// of the domain models.  
/// 
/// The context also configures the mapping of enumeration properties to string values
/// to ensure data readability and consistency across database records.
/// </remarks>
public class AppDbContext(DbContextOptions options) : IdentityDbContext<User>(options)
{
    public DbSet<Animal> Animals { get; set; }
    public DbSet<Shelter> Shelters { get; set; }
    public DbSet<Fostering> Fosterings { get; set; }
    public DbSet<OwnershipRequest> OwnershipRequests { get; set; }
    public DbSet<Activity> Activities { get; set; }
    public DbSet<Favorite> Favorites { get; set; }
    public DbSet<Image> Images { get; set; }

    public DbSet<Breed> Breeds { get; set; }

    /// <summary>
    /// Configures the model schema and entity mappings for the database context.
    /// </summary>
    /// <param name="modelBuilder">
    /// The <see cref="ModelBuilder"/> instance used to configure entity relationships, properties, and conversions.
    /// </param>
    /// <remarks>
    /// This method is overridden to customize how Entity Framework Core maps the domain entities to the database schema.  
    /// In particular, it ensures that all enumeration properties in the <see cref="Animal"/> entity
    /// are stored as strings instead of their underlying integer values, improving database readability.
    /// </remarks>

    protected override void OnModelCreating(ModelBuilder modelBuilder)
    {
        base.OnModelCreating(modelBuilder);

        // ========== SHELTER CONFIGURATIONS ==========

        modelBuilder.Entity<Shelter>(entity =>
        {
            // Nif unique
            entity.HasIndex(s => s.NIF).IsUnique();
        });

        // Shelter - Animal (1:N)
        modelBuilder.Entity<Animal>()
            .HasOne(animal => animal.Shelter)
            .WithMany(shelter => shelter.Animals)
            .HasForeignKey(animal => animal.ShelterId)
            .OnDelete(DeleteBehavior.Restrict);

        // ========== USER CONFIGURATIONS ==========

        modelBuilder.Entity<User>(entity =>
        {
            // Email is unique
            entity.HasIndex(user => user.Email).IsUnique();
        });

        // User - Shelter (N:1, only one Admin CAA)
        modelBuilder.Entity<User>()
            .HasOne(user => user.Shelter)
            .WithOne()
            .HasForeignKey<User>(user => user.ShelterId)
            .IsRequired(false)
            .OnDelete(DeleteBehavior.SetNull);

        // User - Animal (Owner) (1:N, optional)
        modelBuilder.Entity<Animal>()
            .HasOne(animal => animal.Owner) // only one ownership per animal
            .WithMany(user => user.OwnedAnimals) // an user can own multiple animals
            .HasForeignKey(animal => animal.OwnerId)
            .IsRequired(false)
            .OnDelete(DeleteBehavior.SetNull);

        modelBuilder.Entity<User>()
        .HasIndex(u => u.ShelterId)
        .IsUnique() // Only one Admin CAA per shelter
        .HasFilter("\"ShelterId\" IS NOT NULL");  // Only applied when ShelterId is not null

        // ========== ANIMAL CONFIGURATIONS ==========

        modelBuilder.Entity<Animal>(entity =>
        {
            // Enum conversions
            entity.Property(a => a.AnimalState).HasConversion<string>();
            entity.Property(a => a.Species).HasConversion<string>();
            entity.Property(a => a.Size).HasConversion<string>();
            entity.Property(a => a.Sex).HasConversion<string>();
        });

        // ========== BREED CONFIGURATIONS ==========

        modelBuilder.Entity<Breed>(entity =>
        {
            // Breed name unique
            entity.HasIndex(b => b.Name).IsUnique();
        });

        // Animal ↔ Breed (N:1)
        modelBuilder.Entity<Animal>()
            .HasOne(a => a.Breed)
            .WithMany(b => b.Animals)
            .HasForeignKey(a => a.BreedId)
            .OnDelete(DeleteBehavior.Restrict);

        // ========== IMAGE CONFIGURATIONS ==========

        modelBuilder.Entity<Image>(entity =>
        {
<<<<<<< HEAD
            // Only one main image per animal
=======
            // One Main image for each animal
>>>>>>> 088a85b2
            entity.HasIndex(i => new { i.AnimalId, i.IsPrincipal })
                  .IsUnique()
                  .HasFilter("\"IsPrincipal\" = true");
        });

        // Animal - Image (1:N)
        modelBuilder.Entity<Image>()
            .HasOne(i => i.Animal)
            .WithMany(a => a.Images)
            .HasForeignKey(i => i.AnimalId)
            .OnDelete(DeleteBehavior.Cascade);  // If animal is deleted, deletes its images

        // ========== FOSTERING CONFIGURATIONS ==========

        modelBuilder.Entity<Fostering>(entity =>
        {
            entity.Property(f => f.Status).HasConversion<string>();
        });

        modelBuilder.Entity<Fostering>()
            .HasOne(f => f.Animal)
            .WithMany(a => a.Fosterings)
            .HasForeignKey(f => f.AnimalId)
            .OnDelete(DeleteBehavior.Restrict);

        modelBuilder.Entity<Fostering>()
            .HasOne(f => f.User)
            .WithMany(u => u.Fosterings)
            .HasForeignKey(f => f.UserId)
            .OnDelete(DeleteBehavior.Restrict);

        // ========== OWNERSHIP REQUEST CONFIGURATIONS ==========

        modelBuilder.Entity<OwnershipRequest>(entity =>
        {
            entity.Property(or => or.Status).HasConversion<string>();

            // An user can only have one ownership request per animal
            entity.HasIndex(or => new { or.AnimalId, or.UserId })
                  .IsUnique();
        });

        modelBuilder.Entity<OwnershipRequest>()
            .HasOne(or => or.Animal)
            .WithMany(a => a.OwnershipRequests)
            .HasForeignKey(or => or.AnimalId)
            .OnDelete(DeleteBehavior.Restrict);

        modelBuilder.Entity<OwnershipRequest>()
            .HasOne(or => or.User)
            .WithMany(u => u.OwnershipRequests)
            .HasForeignKey(or => or.UserId)
            .OnDelete(DeleteBehavior.Restrict);

        // ========== ACTIVITY CONFIGURATIONS ==========

        modelBuilder.Entity<Activity>(entity =>
        {
            entity.Property(a => a.Type).HasConversion<string>();
            entity.Property(a => a.Status).HasConversion<string>();

            // An animal can only have one activity starting at a specific date
            entity.HasIndex(a => new { a.AnimalId, a.StartDate })
                  .IsUnique();
        });

        modelBuilder.Entity<Activity>()
            .HasOne(a => a.Animal)
            .WithMany(an => an.Activities)
            .HasForeignKey(a => a.AnimalId)
            .OnDelete(DeleteBehavior.Restrict);

        modelBuilder.Entity<Activity>()
            .HasOne(a => a.User)
            .WithMany(u => u.Activities)
            .HasForeignKey(a => a.UserId)
            .OnDelete(DeleteBehavior.Restrict);

        // ========== FAVORITE CONFIGURATIONS ==========

        modelBuilder.Entity<Favorite>(entity =>
        {
            // An user cannot have the same animal as favorite more than once
            entity.HasIndex(f => new { f.UserId, f.AnimalId })
                  .IsUnique();
        });

        modelBuilder.Entity<Favorite>()
            .HasOne(f => f.Animal)
            .WithMany(a => a.Favorites)
            .HasForeignKey(f => f.AnimalId)
            .OnDelete(DeleteBehavior.Cascade);  // If animal is deleted, deletes favorites for that animal

        modelBuilder.Entity<Favorite>()
            .HasOne(f => f.User)
            .WithMany(u => u.Favorites)
            .HasForeignKey(f => f.UserId)
            .OnDelete(DeleteBehavior.Cascade);  // If user is deleted, deletes user's favorite animals
    }
}<|MERGE_RESOLUTION|>--- conflicted
+++ resolved
@@ -59,6 +59,15 @@
             .HasForeignKey(animal => animal.ShelterId)
             .OnDelete(DeleteBehavior.Restrict);
 
+
+        // Shelter -> Images (1:Many relationship)
+        modelBuilder.Entity<Shelter>()
+           .HasMany(s => s.Images)
+           .WithOne(i => i.Shelter)
+           .HasForeignKey(i => i.ShelterId)
+           .OnDelete(DeleteBehavior.Cascade);
+
+
         // ========== USER CONFIGURATIONS ==========
 
         modelBuilder.Entity<User>(entity =>
@@ -67,7 +76,7 @@
             entity.HasIndex(user => user.Email).IsUnique();
         });
 
-        // User - Shelter (N:1, only one Admin CAA)
+        // User - Shelter (N:1, só 1 Admin CAA)
         modelBuilder.Entity<User>()
             .HasOne(user => user.Shelter)
             .WithOne()
@@ -75,7 +84,7 @@
             .IsRequired(false)
             .OnDelete(DeleteBehavior.SetNull);
 
-        // User - Animal (Owner) (1:N, optional)
+        // User - Animal (Owner) (1:N, opcional)
         modelBuilder.Entity<Animal>()
             .HasOne(animal => animal.Owner) // only one ownership per animal
             .WithMany(user => user.OwnedAnimals) // an user can own multiple animals
@@ -86,7 +95,7 @@
         modelBuilder.Entity<User>()
         .HasIndex(u => u.ShelterId)
         .IsUnique() // Only one Admin CAA per shelter
-        .HasFilter("\"ShelterId\" IS NOT NULL");  // Only applied when ShelterId is not null
+        .HasFilter("\"ShelterId\" IS NOT NULL");  // Onlu applied when ShelterId is not null
 
         // ========== ANIMAL CONFIGURATIONS ==========
 
@@ -118,11 +127,7 @@
 
         modelBuilder.Entity<Image>(entity =>
         {
-<<<<<<< HEAD
-            // Only one main image per animal
-=======
             // One Main image for each animal
->>>>>>> 088a85b2
             entity.HasIndex(i => new { i.AnimalId, i.IsPrincipal })
                   .IsUnique()
                   .HasFilter("\"IsPrincipal\" = true");
