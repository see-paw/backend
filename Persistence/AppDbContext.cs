--- conflicted
+++ resolved
@@ -60,18 +60,6 @@
             .HasForeignKey(animal => animal.ShelterId)
             .OnDelete(DeleteBehavior.Restrict);
 
-<<<<<<< HEAD
-=======
-
-        // Shelter -> Images (1:Many relationship)
-        modelBuilder.Entity<Shelter>()
-           .HasMany(s => s.Images)
-           .WithOne(i => i.Shelter)
-           .HasForeignKey(i => i.ShelterId)
-           .OnDelete(DeleteBehavior.Cascade);
-
-
->>>>>>> aeddc830
         // ========== USER CONFIGURATIONS ==========
 
         modelBuilder.Entity<User>(entity =>
@@ -80,11 +68,7 @@
             entity.HasIndex(user => user.Email).IsUnique();
         });
 
-<<<<<<< HEAD
         // User - Shelter (N:1, only one Admin CAA)
-=======
-        // User - Shelter (N:1, só 1 Admin CAA)
->>>>>>> aeddc830
         modelBuilder.Entity<User>()
             .HasOne(user => user.Shelter)
             .WithOne()
@@ -92,11 +76,7 @@
             .IsRequired(false)
             .OnDelete(DeleteBehavior.SetNull);
 
-<<<<<<< HEAD
         // User - Animal (Owner) (1:N, optional)
-=======
-        // User - Animal (Owner) (1:N, opcional)
->>>>>>> aeddc830
         modelBuilder.Entity<Animal>()
             .HasOne(animal => animal.Owner) // only one ownership per animal
             .WithMany(user => user.OwnedAnimals) // an user can own multiple animals
@@ -107,11 +87,7 @@
         modelBuilder.Entity<User>()
         .HasIndex(u => u.ShelterId)
         .IsUnique() // Only one Admin CAA per shelter
-<<<<<<< HEAD
         .HasFilter("\"ShelterId\" IS NOT NULL");  // Only applied when ShelterId is not null
-=======
-        .HasFilter("\"ShelterId\" IS NOT NULL");  // Onlu applied when ShelterId is not null
->>>>>>> aeddc830
 
         // ========== ANIMAL CONFIGURATIONS ==========
 
@@ -143,11 +119,7 @@
 
         modelBuilder.Entity<Image>(entity =>
         {
-<<<<<<< HEAD
             // Only one main image per animal
-=======
-            // Apenas uma imagem principal por animal
->>>>>>> aeddc830
             entity.HasIndex(i => new { i.AnimalId, i.IsPrincipal })
                   .IsUnique()
                   .HasFilter("\"IsPrincipal\" = true");
@@ -160,15 +132,6 @@
             .HasForeignKey(i => i.AnimalId)
             .OnDelete(DeleteBehavior.Cascade);  // If animal is deleted, deletes its images
 
-<<<<<<< HEAD
-        modelBuilder.Entity<Image>()
-            .HasOne(i => i.Shelter)
-            .WithMany(s => s.Images)
-            .HasForeignKey(i => i.ShelterId)
-            .OnDelete(DeleteBehavior.Cascade);
-
-=======
->>>>>>> aeddc830
         // ========== FOSTERING CONFIGURATIONS ==========
 
         modelBuilder.Entity<Fostering>(entity =>
